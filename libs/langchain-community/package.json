{
  "name": "@langchain/community",
  "version": "0.0.27",
  "description": "Third-party integrations for LangChain.js",
  "type": "module",
  "engines": {
    "node": ">=18"
  },
  "main": "./index.js",
  "types": "./index.d.ts",
  "repository": {
    "type": "git",
    "url": "git@github.com:langchain-ai/langchainjs.git"
  },
  "homepage": "https://github.com/langchain-ai/langchainjs/tree/main/libs/langchain-community/",
  "scripts": {
    "build": "yarn run build:deps && yarn clean && yarn build:esm && yarn build:cjs && yarn build:scripts",
    "build:deps": "yarn run turbo:command build --filter=@langchain/core --filter=@langchain/anthropic --filter=@langchain/openai --concurrency=1",
    "build:esm": "NODE_OPTIONS=--max-old-space-size=4096 tsc --outDir dist/ && rm -rf dist/tests dist/**/tests",
    "build:cjs": "NODE_OPTIONS=--max-old-space-size=4096 tsc --outDir dist-cjs/ -p tsconfig.cjs.json && yarn move-cjs-to-dist && rm -rf dist-cjs",
    "build:watch": "yarn create-entrypoints && tsc --outDir dist/ --watch",
    "build:scripts": "yarn create-entrypoints && yarn check-tree-shaking",
    "lint:eslint": "NODE_OPTIONS=--max-old-space-size=4096 eslint --cache --ext .ts,.js src/",
    "lint:dpdm": "dpdm --exit-code circular:1 --no-warning --no-tree src/*.ts src/**/*.ts",
    "lint": "yarn lint:eslint && yarn lint:dpdm",
    "lint:fix": "yarn lint:eslint --fix && yarn lint:dpdm",
    "clean": "rm -rf dist/ && NODE_OPTIONS=--max-old-space-size=4096 yarn lc-build --config ./langchain.config.js --create-entrypoints --pre",
    "prepack": "yarn build",
    "test": "yarn run build:deps && NODE_OPTIONS=--experimental-vm-modules jest --testPathIgnorePatterns=\\.int\\.test.ts --testTimeout 30000 --maxWorkers=50%",
    "test:watch": "yarn run build:deps && NODE_OPTIONS=--experimental-vm-modules jest --watch --testPathIgnorePatterns=\\.int\\.test.ts",
    "test:single": "yarn run build:deps && NODE_OPTIONS=--experimental-vm-modules yarn run jest --config jest.config.cjs --testTimeout 100000",
    "test:integration": "NODE_OPTIONS=--experimental-vm-modules jest --testPathPattern=\\.int\\.test.ts --testTimeout 100000 --maxWorkers=50%",
    "format": "prettier --config .prettierrc --write \"src\"",
    "format:check": "prettier --config .prettierrc --check \"src\"",
    "move-cjs-to-dist": "yarn lc-build --config ./langchain.config.js --move-cjs-dist",
    "create-entrypoints": "yarn lc-build --config ./langchain.config.js --create-entrypoints",
    "check-tree-shaking": "yarn lc-build --config ./langchain.config.js --tree-shaking"
  },
  "author": "LangChain",
  "license": "MIT",
  "dependencies": {
    "@langchain/core": "~0.1.16",
    "@langchain/openai": "~0.0.10",
    "flat": "^5.0.2",
    "langsmith": "~0.0.48",
    "uuid": "^9.0.0",
    "zod": "^3.22.3"
  },
  "devDependencies": {
    "@aws-crypto/sha256-js": "^5.0.0",
    "@aws-sdk/client-bedrock-agent-runtime": "^3.496.0",
    "@aws-sdk/client-bedrock-runtime": "^3.422.0",
    "@aws-sdk/client-dynamodb": "^3.310.0",
    "@aws-sdk/client-kendra": "^3.352.0",
    "@aws-sdk/client-lambda": "^3.310.0",
    "@aws-sdk/client-sagemaker-runtime": "^3.414.0",
    "@aws-sdk/client-sfn": "^3.362.0",
    "@aws-sdk/credential-provider-node": "^3.388.0",
    "@aws-sdk/types": "^3.357.0",
    "@azure/search-documents": "^12.0.0",
    "@clickhouse/client": "^0.2.5",
    "@cloudflare/ai": "^1.0.12",
    "@cloudflare/workers-types": "^4.20230922.0",
    "@datastax/astra-db-ts": "^0.1.4",
    "@elastic/elasticsearch": "^8.4.0",
    "@faker-js/faker": "^7.6.0",
    "@getmetal/metal-sdk": "^4.0.0",
    "@getzep/zep-js": "^0.9.0",
    "@gomomento/sdk": "^1.51.1",
    "@gomomento/sdk-core": "^1.51.1",
    "@google-ai/generativelanguage": "^0.2.1",
    "@gradientai/nodejs-sdk": "^1.2.0",
    "@huggingface/inference": "^2.6.4",
    "@jest/globals": "^29.5.0",
    "@langchain/scripts": "~0.0",
    "@mozilla/readability": "^0.4.4",
    "@opensearch-project/opensearch": "^2.2.0",
    "@pinecone-database/pinecone": "^1.1.0",
    "@planetscale/database": "^1.8.0",
    "@qdrant/js-client-rest": "^1.2.0",
    "@raycast/api": "^1.55.2",
    "@rockset/client": "^0.9.1",
    "@smithy/eventstream-codec": "^2.0.5",
    "@smithy/protocol-http": "^3.0.6",
    "@smithy/signature-v4": "^2.0.10",
    "@smithy/util-utf8": "^2.0.0",
    "@supabase/postgrest-js": "^1.1.1",
    "@supabase/supabase-js": "^2.10.0",
    "@swc/core": "^1.3.90",
    "@swc/jest": "^0.2.29",
    "@tensorflow-models/universal-sentence-encoder": "^1.3.3",
    "@tensorflow/tfjs-backend-cpu": "^3",
    "@tensorflow/tfjs-converter": "^3.6.0",
    "@tensorflow/tfjs-core": "^3.6.0",
    "@tsconfig/recommended": "^1.0.2",
    "@types/better-sqlite3": "^7.6.9",
    "@types/flat": "^5.0.2",
    "@types/html-to-text": "^9",
    "@types/jsdom": "^21.1.1",
    "@types/lodash": "^4",
    "@types/mozilla-readability": "^0.2.1",
    "@types/pg": "^8",
    "@types/pg-copy-streams": "^1.2.2",
    "@types/uuid": "^9",
    "@types/ws": "^8",
    "@typescript-eslint/eslint-plugin": "^5.58.0",
    "@typescript-eslint/parser": "^5.58.0",
    "@upstash/redis": "^1.20.6",
    "@upstash/vector": "^1.0.2",
    "@vercel/kv": "^0.2.3",
    "@vercel/postgres": "^0.5.0",
    "@writerai/writer-sdk": "^0.40.2",
    "@xata.io/client": "^0.28.0",
    "@xenova/transformers": "^2.5.4",
    "@zilliz/milvus2-sdk-node": ">=2.2.11",
    "better-sqlite3": "^9.4.0",
    "cassandra-driver": "^4.7.2",
    "chromadb": "^1.5.3",
    "closevector-common": "0.1.3",
    "closevector-node": "0.1.6",
    "closevector-web": "0.1.6",
    "cohere-ai": ">=6.0.0",
    "convex": "^1.3.1",
    "discord.js": "^14.14.1",
    "dotenv": "^16.0.3",
    "dpdm": "^3.12.0",
    "dria": "^0.0.3",
    "eslint": "^8.33.0",
    "eslint-config-airbnb-base": "^15.0.0",
    "eslint-config-prettier": "^8.6.0",
    "eslint-plugin-import": "^2.27.5",
    "eslint-plugin-jest": "^27.6.0",
    "eslint-plugin-no-instanceof": "^1.0.1",
    "eslint-plugin-prettier": "^4.2.1",
    "faiss-node": "^0.5.1",
    "firebase-admin": "^11.9.0",
    "google-auth-library": "^8.9.0",
    "googleapis": "^126.0.1",
    "graphql": "^16.6.0",
    "hnswlib-node": "^1.4.2",
    "html-to-text": "^9.0.5",
    "ioredis": "^5.3.2",
    "jest": "^29.5.0",
    "jest-environment-node": "^29.6.4",
    "jsdom": "^22.1.0",
    "llmonitor": "^0.5.9",
    "lodash": "^4.17.21",
    "lunary": "^0.6.11",
    "mongodb": "^5.2.0",
    "mysql2": "^3.3.3",
    "neo4j-driver": "^5.16.0",
    "node-llama-cpp": "2.7.3",
    "pg": "^8.11.0",
    "pg-copy-streams": "^6.0.5",
    "pickleparser": "^0.2.1",
    "portkey-ai": "^0.1.11",
    "prettier": "^2.8.3",
    "redis": "^4.6.6",
    "release-it": "^15.10.1",
    "replicate": "^0.18.0",
    "rollup": "^3.19.1",
    "ts-jest": "^29.1.0",
    "typeorm": "^0.3.12",
    "typescript": "~5.1.6",
    "typesense": "^1.5.3",
    "usearch": "^1.1.1",
    "vectordb": "^0.1.4",
    "voy-search": "0.6.2",
    "weaviate-ts-client": "^1.4.0",
    "web-auth-library": "^1.0.3"
  },
  "peerDependencies": {
    "@aws-crypto/sha256-js": "^5.0.0",
    "@aws-sdk/client-bedrock-agent-runtime": "^3.485.0",
    "@aws-sdk/client-bedrock-runtime": "^3.422.0",
    "@aws-sdk/client-dynamodb": "^3.310.0",
    "@aws-sdk/client-kendra": "^3.352.0",
    "@aws-sdk/client-lambda": "^3.310.0",
    "@aws-sdk/client-sagemaker-runtime": "^3.310.0",
    "@aws-sdk/client-sfn": "^3.310.0",
    "@aws-sdk/credential-provider-node": "^3.388.0",
    "@azure/search-documents": "^12.0.0",
    "@clickhouse/client": "^0.2.5",
    "@cloudflare/ai": "*",
    "@datastax/astra-db-ts": "^0.1.4",
    "@elastic/elasticsearch": "^8.4.0",
    "@getmetal/metal-sdk": "*",
    "@getzep/zep-js": "^0.9.0",
    "@gomomento/sdk": "^1.51.1",
    "@gomomento/sdk-core": "^1.51.1",
    "@google-ai/generativelanguage": "^0.2.1",
    "@gradientai/nodejs-sdk": "^1.2.0",
    "@huggingface/inference": "^2.6.4",
    "@mozilla/readability": "*",
    "@opensearch-project/opensearch": "*",
    "@pinecone-database/pinecone": "*",
    "@planetscale/database": "^1.8.0",
    "@qdrant/js-client-rest": "^1.2.0",
    "@raycast/api": "^1.55.2",
    "@rockset/client": "^0.9.1",
    "@smithy/eventstream-codec": "^2.0.5",
    "@smithy/protocol-http": "^3.0.6",
    "@smithy/signature-v4": "^2.0.10",
    "@smithy/util-utf8": "^2.0.0",
    "@supabase/postgrest-js": "^1.1.1",
    "@supabase/supabase-js": "^2.10.0",
    "@tensorflow-models/universal-sentence-encoder": "*",
    "@tensorflow/tfjs-converter": "*",
    "@tensorflow/tfjs-core": "*",
    "@upstash/redis": "^1.20.6",
    "@upstash/vector": "^1.0.2",
    "@vercel/kv": "^0.2.3",
    "@vercel/postgres": "^0.5.0",
    "@writerai/writer-sdk": "^0.40.2",
    "@xata.io/client": "^0.28.0",
    "@xenova/transformers": "^2.5.4",
    "@zilliz/milvus2-sdk-node": ">=2.2.7",
    "better-sqlite3": "^9.4.0",
    "cassandra-driver": "^4.7.2",
    "chromadb": "*",
    "closevector-common": "0.1.3",
    "closevector-node": "0.1.6",
    "closevector-web": "0.1.6",
    "cohere-ai": "*",
    "convex": "^1.3.1",
    "discord.js": "^14.14.1",
    "dria": "^0.0.3",
    "faiss-node": "^0.5.1",
    "firebase-admin": "^11.9.0",
    "google-auth-library": "^8.9.0",
    "googleapis": "^126.0.1",
    "hnswlib-node": "^1.4.2",
    "html-to-text": "^9.0.5",
    "ioredis": "^5.3.2",
    "jsdom": "*",
    "llmonitor": "^0.5.9",
    "lodash": "^4.17.21",
    "lunary": "^0.6.11",
    "mongodb": "^5.2.0",
    "mysql2": "^3.3.3",
    "neo4j-driver": "*",
    "node-llama-cpp": "*",
    "pg": "^8.11.0",
    "pg-copy-streams": "^6.0.5",
    "pickleparser": "^0.2.1",
    "portkey-ai": "^0.1.11",
    "redis": "*",
    "replicate": "^0.18.0",
    "typeorm": "^0.3.12",
    "typesense": "^1.5.3",
    "usearch": "^1.1.1",
    "vectordb": "^0.1.4",
    "voy-search": "0.6.2",
    "weaviate-ts-client": "*",
    "web-auth-library": "^1.0.3",
    "ws": "^8.14.2"
  },
  "peerDependenciesMeta": {
    "@aws-crypto/sha256-js": {
      "optional": true
    },
    "@aws-sdk/client-bedrock-agent-runtime": {
      "optional": true
    },
    "@aws-sdk/client-bedrock-runtime": {
      "optional": true
    },
    "@aws-sdk/client-dynamodb": {
      "optional": true
    },
    "@aws-sdk/client-kendra": {
      "optional": true
    },
    "@aws-sdk/client-lambda": {
      "optional": true
    },
    "@aws-sdk/client-sagemaker-runtime": {
      "optional": true
    },
    "@aws-sdk/client-sfn": {
      "optional": true
    },
    "@aws-sdk/credential-provider-node": {
      "optional": true
    },
    "@azure/search-documents": {
      "optional": true
    },
    "@clickhouse/client": {
      "optional": true
    },
    "@cloudflare/ai": {
      "optional": true
    },
    "@datastax/astra-db-ts": {
      "optional": true
    },
    "@elastic/elasticsearch": {
      "optional": true
    },
    "@getmetal/metal-sdk": {
      "optional": true
    },
    "@getzep/zep-js": {
      "optional": true
    },
    "@gomomento/sdk": {
      "optional": true
    },
    "@gomomento/sdk-core": {
      "optional": true
    },
    "@google-ai/generativelanguage": {
      "optional": true
    },
    "@gradientai/nodejs-sdk": {
      "optional": true
    },
    "@huggingface/inference": {
      "optional": true
    },
    "@mozilla/readability": {
      "optional": true
    },
    "@opensearch-project/opensearch": {
      "optional": true
    },
    "@pinecone-database/pinecone": {
      "optional": true
    },
    "@planetscale/database": {
      "optional": true
    },
    "@qdrant/js-client-rest": {
      "optional": true
    },
    "@raycast/api": {
      "optional": true
    },
    "@rockset/client": {
      "optional": true
    },
    "@smithy/eventstream-codec": {
      "optional": true
    },
    "@smithy/protocol-http": {
      "optional": true
    },
    "@smithy/signature-v4": {
      "optional": true
    },
    "@smithy/util-utf8": {
      "optional": true
    },
    "@supabase/postgrest-js": {
      "optional": true
    },
    "@supabase/supabase-js": {
      "optional": true
    },
    "@tensorflow-models/universal-sentence-encoder": {
      "optional": true
    },
    "@tensorflow/tfjs-converter": {
      "optional": true
    },
    "@tensorflow/tfjs-core": {
      "optional": true
    },
    "@upstash/redis": {
      "optional": true
    },
    "@upstash/vector": {
      "optional": true
    },
    "@vercel/kv": {
      "optional": true
    },
    "@vercel/postgres": {
      "optional": true
    },
    "@writerai/writer-sdk": {
      "optional": true
    },
    "@xata.io/client": {
      "optional": true
    },
    "@xenova/transformers": {
      "optional": true
    },
    "@zilliz/milvus2-sdk-node": {
      "optional": true
    },
    "better-sqlite3": {
      "optional": true
    },
    "cassandra-driver": {
      "optional": true
    },
    "chromadb": {
      "optional": true
    },
    "closevector-common": {
      "optional": true
    },
    "closevector-node": {
      "optional": true
    },
    "closevector-web": {
      "optional": true
    },
    "cohere-ai": {
      "optional": true
    },
    "convex": {
      "optional": true
    },
    "discord.js": {
      "optional": true
    },
    "dria": {
      "optional": true
    },
    "faiss-node": {
      "optional": true
    },
    "firebase-admin": {
      "optional": true
    },
    "google-auth-library": {
      "optional": true
    },
    "googleapis": {
      "optional": true
    },
    "hnswlib-node": {
      "optional": true
    },
    "html-to-text": {
      "optional": true
    },
    "ioredis": {
      "optional": true
    },
    "jsdom": {
      "optional": true
    },
    "llmonitor": {
      "optional": true
    },
    "lodash": {
      "optional": true
    },
    "lunary": {
      "optional": true
    },
    "mongodb": {
      "optional": true
    },
    "mysql2": {
      "optional": true
    },
    "neo4j-driver": {
      "optional": true
    },
    "node-llama-cpp": {
      "optional": true
    },
    "pg": {
      "optional": true
    },
    "pg-copy-streams": {
      "optional": true
    },
    "pickleparser": {
      "optional": true
    },
    "portkey-ai": {
      "optional": true
    },
    "redis": {
      "optional": true
    },
    "replicate": {
      "optional": true
    },
    "typeorm": {
      "optional": true
    },
    "typesense": {
      "optional": true
    },
    "usearch": {
      "optional": true
    },
    "vectordb": {
      "optional": true
    },
    "voy-search": {
      "optional": true
    },
    "weaviate-ts-client": {
      "optional": true
    },
    "web-auth-library": {
      "optional": true
    },
    "ws": {
      "optional": true
    }
  },
  "publishConfig": {
    "access": "public"
  },
  "exports": {
    "./load": {
      "types": {
        "import": "./load.d.ts",
        "require": "./load.d.cts",
        "default": "./load.d.ts"
      },
      "import": "./load.js",
      "require": "./load.cjs"
    },
    "./load/serializable": {
      "types": {
        "import": "./load/serializable.d.ts",
        "require": "./load/serializable.d.cts",
        "default": "./load/serializable.d.ts"
      },
      "import": "./load/serializable.js",
      "require": "./load/serializable.cjs"
    },
    "./tools/aiplugin": {
      "types": {
        "import": "./tools/aiplugin.d.ts",
        "require": "./tools/aiplugin.d.cts",
        "default": "./tools/aiplugin.d.ts"
      },
      "import": "./tools/aiplugin.js",
      "require": "./tools/aiplugin.cjs"
    },
    "./tools/aws_lambda": {
      "types": {
        "import": "./tools/aws_lambda.d.ts",
        "require": "./tools/aws_lambda.d.cts",
        "default": "./tools/aws_lambda.d.ts"
      },
      "import": "./tools/aws_lambda.js",
      "require": "./tools/aws_lambda.cjs"
    },
    "./tools/aws_sfn": {
      "types": {
        "import": "./tools/aws_sfn.d.ts",
        "require": "./tools/aws_sfn.d.cts",
        "default": "./tools/aws_sfn.d.ts"
      },
      "import": "./tools/aws_sfn.js",
      "require": "./tools/aws_sfn.cjs"
    },
    "./tools/bingserpapi": {
      "types": {
        "import": "./tools/bingserpapi.d.ts",
        "require": "./tools/bingserpapi.d.cts",
        "default": "./tools/bingserpapi.d.ts"
      },
      "import": "./tools/bingserpapi.js",
      "require": "./tools/bingserpapi.cjs"
    },
    "./tools/brave_search": {
      "types": {
        "import": "./tools/brave_search.d.ts",
        "require": "./tools/brave_search.d.cts",
        "default": "./tools/brave_search.d.ts"
      },
      "import": "./tools/brave_search.js",
      "require": "./tools/brave_search.cjs"
    },
    "./tools/connery": {
      "types": {
        "import": "./tools/connery.d.ts",
        "require": "./tools/connery.d.cts",
        "default": "./tools/connery.d.ts"
      },
      "import": "./tools/connery.js",
      "require": "./tools/connery.cjs"
    },
    "./tools/dadjokeapi": {
      "types": {
        "import": "./tools/dadjokeapi.d.ts",
        "require": "./tools/dadjokeapi.d.cts",
        "default": "./tools/dadjokeapi.d.ts"
      },
      "import": "./tools/dadjokeapi.js",
      "require": "./tools/dadjokeapi.cjs"
    },
    "./tools/discord": {
      "types": {
        "import": "./tools/discord.d.ts",
        "require": "./tools/discord.d.cts",
        "default": "./tools/discord.d.ts"
      },
      "import": "./tools/discord.js",
      "require": "./tools/discord.cjs"
    },
    "./tools/dynamic": {
      "types": {
        "import": "./tools/dynamic.d.ts",
        "require": "./tools/dynamic.d.cts",
        "default": "./tools/dynamic.d.ts"
      },
      "import": "./tools/dynamic.js",
      "require": "./tools/dynamic.cjs"
    },
    "./tools/dataforseo_api_search": {
      "types": {
        "import": "./tools/dataforseo_api_search.d.ts",
        "require": "./tools/dataforseo_api_search.d.cts",
        "default": "./tools/dataforseo_api_search.d.ts"
      },
      "import": "./tools/dataforseo_api_search.js",
      "require": "./tools/dataforseo_api_search.cjs"
    },
    "./tools/gmail": {
      "types": {
        "import": "./tools/gmail.d.ts",
        "require": "./tools/gmail.d.cts",
        "default": "./tools/gmail.d.ts"
      },
      "import": "./tools/gmail.js",
      "require": "./tools/gmail.cjs"
    },
    "./tools/google_calendar": {
      "types": {
        "import": "./tools/google_calendar.d.ts",
        "require": "./tools/google_calendar.d.cts",
        "default": "./tools/google_calendar.d.ts"
      },
      "import": "./tools/google_calendar.js",
      "require": "./tools/google_calendar.cjs"
    },
    "./tools/google_custom_search": {
      "types": {
        "import": "./tools/google_custom_search.d.ts",
        "require": "./tools/google_custom_search.d.cts",
        "default": "./tools/google_custom_search.d.ts"
      },
      "import": "./tools/google_custom_search.js",
      "require": "./tools/google_custom_search.cjs"
    },
    "./tools/google_places": {
      "types": {
        "import": "./tools/google_places.d.ts",
        "require": "./tools/google_places.d.cts",
        "default": "./tools/google_places.d.ts"
      },
      "import": "./tools/google_places.js",
      "require": "./tools/google_places.cjs"
    },
    "./tools/ifttt": {
      "types": {
        "import": "./tools/ifttt.d.ts",
        "require": "./tools/ifttt.d.cts",
        "default": "./tools/ifttt.d.ts"
      },
      "import": "./tools/ifttt.js",
      "require": "./tools/ifttt.cjs"
    },
    "./tools/searchapi": {
      "types": {
        "import": "./tools/searchapi.d.ts",
        "require": "./tools/searchapi.d.cts",
        "default": "./tools/searchapi.d.ts"
      },
      "import": "./tools/searchapi.js",
      "require": "./tools/searchapi.cjs"
    },
    "./tools/searxng_search": {
      "types": {
        "import": "./tools/searxng_search.d.ts",
        "require": "./tools/searxng_search.d.cts",
        "default": "./tools/searxng_search.d.ts"
      },
      "import": "./tools/searxng_search.js",
      "require": "./tools/searxng_search.cjs"
    },
    "./tools/serpapi": {
      "types": {
        "import": "./tools/serpapi.d.ts",
        "require": "./tools/serpapi.d.cts",
        "default": "./tools/serpapi.d.ts"
      },
      "import": "./tools/serpapi.js",
      "require": "./tools/serpapi.cjs"
    },
    "./tools/serper": {
      "types": {
        "import": "./tools/serper.d.ts",
        "require": "./tools/serper.d.cts",
        "default": "./tools/serper.d.ts"
      },
      "import": "./tools/serper.js",
      "require": "./tools/serper.cjs"
    },
    "./tools/tavily_search": {
      "types": {
        "import": "./tools/tavily_search.d.ts",
        "require": "./tools/tavily_search.d.cts",
        "default": "./tools/tavily_search.d.ts"
      },
      "import": "./tools/tavily_search.js",
      "require": "./tools/tavily_search.cjs"
    },
    "./tools/wikipedia_query_run": {
      "types": {
        "import": "./tools/wikipedia_query_run.d.ts",
        "require": "./tools/wikipedia_query_run.d.cts",
        "default": "./tools/wikipedia_query_run.d.ts"
      },
      "import": "./tools/wikipedia_query_run.js",
      "require": "./tools/wikipedia_query_run.cjs"
    },
    "./tools/wolframalpha": {
      "types": {
        "import": "./tools/wolframalpha.d.ts",
        "require": "./tools/wolframalpha.d.cts",
        "default": "./tools/wolframalpha.d.ts"
      },
      "import": "./tools/wolframalpha.js",
      "require": "./tools/wolframalpha.cjs"
    },
    "./agents/toolkits/aws_sfn": {
      "types": {
        "import": "./agents/toolkits/aws_sfn.d.ts",
        "require": "./agents/toolkits/aws_sfn.d.cts",
        "default": "./agents/toolkits/aws_sfn.d.ts"
      },
      "import": "./agents/toolkits/aws_sfn.js",
      "require": "./agents/toolkits/aws_sfn.cjs"
    },
    "./agents/toolkits/base": {
      "types": {
        "import": "./agents/toolkits/base.d.ts",
        "require": "./agents/toolkits/base.d.cts",
        "default": "./agents/toolkits/base.d.ts"
      },
      "import": "./agents/toolkits/base.js",
      "require": "./agents/toolkits/base.cjs"
    },
    "./agents/toolkits/connery": {
      "types": {
        "import": "./agents/toolkits/connery.d.ts",
        "require": "./agents/toolkits/connery.d.cts",
        "default": "./agents/toolkits/connery.d.ts"
      },
      "import": "./agents/toolkits/connery.js",
      "require": "./agents/toolkits/connery.cjs"
    },
    "./embeddings/bedrock": {
      "types": {
        "import": "./embeddings/bedrock.d.ts",
        "require": "./embeddings/bedrock.d.cts",
        "default": "./embeddings/bedrock.d.ts"
      },
      "import": "./embeddings/bedrock.js",
      "require": "./embeddings/bedrock.cjs"
    },
    "./embeddings/cloudflare_workersai": {
      "types": {
        "import": "./embeddings/cloudflare_workersai.d.ts",
        "require": "./embeddings/cloudflare_workersai.d.cts",
        "default": "./embeddings/cloudflare_workersai.d.ts"
      },
      "import": "./embeddings/cloudflare_workersai.js",
      "require": "./embeddings/cloudflare_workersai.cjs"
    },
    "./embeddings/cohere": {
      "types": {
        "import": "./embeddings/cohere.d.ts",
        "require": "./embeddings/cohere.d.cts",
        "default": "./embeddings/cohere.d.ts"
      },
      "import": "./embeddings/cohere.js",
      "require": "./embeddings/cohere.cjs"
    },
    "./embeddings/googlepalm": {
      "types": {
        "import": "./embeddings/googlepalm.d.ts",
        "require": "./embeddings/googlepalm.d.cts",
        "default": "./embeddings/googlepalm.d.ts"
      },
      "import": "./embeddings/googlepalm.js",
      "require": "./embeddings/googlepalm.cjs"
    },
    "./embeddings/googlevertexai": {
      "types": {
        "import": "./embeddings/googlevertexai.d.ts",
        "require": "./embeddings/googlevertexai.d.cts",
        "default": "./embeddings/googlevertexai.d.ts"
      },
      "import": "./embeddings/googlevertexai.js",
      "require": "./embeddings/googlevertexai.cjs"
    },
    "./embeddings/gradient_ai": {
      "types": {
        "import": "./embeddings/gradient_ai.d.ts",
        "require": "./embeddings/gradient_ai.d.cts",
        "default": "./embeddings/gradient_ai.d.ts"
      },
      "import": "./embeddings/gradient_ai.js",
      "require": "./embeddings/gradient_ai.cjs"
    },
    "./embeddings/hf": {
      "types": {
        "import": "./embeddings/hf.d.ts",
        "require": "./embeddings/hf.d.cts",
        "default": "./embeddings/hf.d.ts"
      },
      "import": "./embeddings/hf.js",
      "require": "./embeddings/hf.cjs"
    },
    "./embeddings/hf_transformers": {
      "types": {
        "import": "./embeddings/hf_transformers.d.ts",
        "require": "./embeddings/hf_transformers.d.cts",
        "default": "./embeddings/hf_transformers.d.ts"
      },
      "import": "./embeddings/hf_transformers.js",
      "require": "./embeddings/hf_transformers.cjs"
    },
    "./embeddings/llama_cpp": {
      "types": {
        "import": "./embeddings/llama_cpp.d.ts",
        "require": "./embeddings/llama_cpp.d.cts",
        "default": "./embeddings/llama_cpp.d.ts"
      },
      "import": "./embeddings/llama_cpp.js",
      "require": "./embeddings/llama_cpp.cjs"
    },
    "./embeddings/minimax": {
      "types": {
        "import": "./embeddings/minimax.d.ts",
        "require": "./embeddings/minimax.d.cts",
        "default": "./embeddings/minimax.d.ts"
      },
      "import": "./embeddings/minimax.js",
      "require": "./embeddings/minimax.cjs"
    },
    "./embeddings/ollama": {
      "types": {
        "import": "./embeddings/ollama.d.ts",
        "require": "./embeddings/ollama.d.cts",
        "default": "./embeddings/ollama.d.ts"
      },
      "import": "./embeddings/ollama.js",
      "require": "./embeddings/ollama.cjs"
    },
    "./embeddings/tensorflow": {
      "types": {
        "import": "./embeddings/tensorflow.d.ts",
        "require": "./embeddings/tensorflow.d.cts",
        "default": "./embeddings/tensorflow.d.ts"
      },
      "import": "./embeddings/tensorflow.js",
      "require": "./embeddings/tensorflow.cjs"
    },
    "./embeddings/togetherai": {
      "types": {
        "import": "./embeddings/togetherai.d.ts",
        "require": "./embeddings/togetherai.d.cts",
        "default": "./embeddings/togetherai.d.ts"
      },
      "import": "./embeddings/togetherai.js",
      "require": "./embeddings/togetherai.cjs"
    },
    "./embeddings/voyage": {
      "types": {
        "import": "./embeddings/voyage.d.ts",
        "require": "./embeddings/voyage.d.cts",
        "default": "./embeddings/voyage.d.ts"
      },
      "import": "./embeddings/voyage.js",
      "require": "./embeddings/voyage.cjs"
    },
    "./llms/ai21": {
      "types": {
        "import": "./llms/ai21.d.ts",
        "require": "./llms/ai21.d.cts",
        "default": "./llms/ai21.d.ts"
      },
      "import": "./llms/ai21.js",
      "require": "./llms/ai21.cjs"
    },
    "./llms/aleph_alpha": {
      "types": {
        "import": "./llms/aleph_alpha.d.ts",
        "require": "./llms/aleph_alpha.d.cts",
        "default": "./llms/aleph_alpha.d.ts"
      },
      "import": "./llms/aleph_alpha.js",
      "require": "./llms/aleph_alpha.cjs"
    },
    "./llms/bedrock": {
      "types": {
        "import": "./llms/bedrock.d.ts",
        "require": "./llms/bedrock.d.cts",
        "default": "./llms/bedrock.d.ts"
      },
      "import": "./llms/bedrock.js",
      "require": "./llms/bedrock.cjs"
    },
    "./llms/bedrock/web": {
      "types": {
        "import": "./llms/bedrock/web.d.ts",
        "require": "./llms/bedrock/web.d.cts",
        "default": "./llms/bedrock/web.d.ts"
      },
      "import": "./llms/bedrock/web.js",
      "require": "./llms/bedrock/web.cjs"
    },
    "./llms/cloudflare_workersai": {
      "types": {
        "import": "./llms/cloudflare_workersai.d.ts",
        "require": "./llms/cloudflare_workersai.d.cts",
        "default": "./llms/cloudflare_workersai.d.ts"
      },
      "import": "./llms/cloudflare_workersai.js",
      "require": "./llms/cloudflare_workersai.cjs"
    },
    "./llms/cohere": {
      "types": {
        "import": "./llms/cohere.d.ts",
        "require": "./llms/cohere.d.cts",
        "default": "./llms/cohere.d.ts"
      },
      "import": "./llms/cohere.js",
      "require": "./llms/cohere.cjs"
    },
    "./llms/fireworks": {
      "types": {
        "import": "./llms/fireworks.d.ts",
        "require": "./llms/fireworks.d.cts",
        "default": "./llms/fireworks.d.ts"
      },
      "import": "./llms/fireworks.js",
      "require": "./llms/fireworks.cjs"
    },
    "./llms/googlepalm": {
      "types": {
        "import": "./llms/googlepalm.d.ts",
        "require": "./llms/googlepalm.d.cts",
        "default": "./llms/googlepalm.d.ts"
      },
      "import": "./llms/googlepalm.js",
      "require": "./llms/googlepalm.cjs"
    },
    "./llms/googlevertexai": {
      "types": {
        "import": "./llms/googlevertexai.d.ts",
        "require": "./llms/googlevertexai.d.cts",
        "default": "./llms/googlevertexai.d.ts"
      },
      "import": "./llms/googlevertexai.js",
      "require": "./llms/googlevertexai.cjs"
    },
    "./llms/googlevertexai/web": {
      "types": {
        "import": "./llms/googlevertexai/web.d.ts",
        "require": "./llms/googlevertexai/web.d.cts",
        "default": "./llms/googlevertexai/web.d.ts"
      },
      "import": "./llms/googlevertexai/web.js",
      "require": "./llms/googlevertexai/web.cjs"
    },
    "./llms/gradient_ai": {
      "types": {
        "import": "./llms/gradient_ai.d.ts",
        "require": "./llms/gradient_ai.d.cts",
        "default": "./llms/gradient_ai.d.ts"
      },
      "import": "./llms/gradient_ai.js",
      "require": "./llms/gradient_ai.cjs"
    },
    "./llms/hf": {
      "types": {
        "import": "./llms/hf.d.ts",
        "require": "./llms/hf.d.cts",
        "default": "./llms/hf.d.ts"
      },
      "import": "./llms/hf.js",
      "require": "./llms/hf.cjs"
    },
    "./llms/llama_cpp": {
      "types": {
        "import": "./llms/llama_cpp.d.ts",
        "require": "./llms/llama_cpp.d.cts",
        "default": "./llms/llama_cpp.d.ts"
      },
      "import": "./llms/llama_cpp.js",
      "require": "./llms/llama_cpp.cjs"
    },
    "./llms/ollama": {
      "types": {
        "import": "./llms/ollama.d.ts",
        "require": "./llms/ollama.d.cts",
        "default": "./llms/ollama.d.ts"
      },
      "import": "./llms/ollama.js",
      "require": "./llms/ollama.cjs"
    },
    "./llms/portkey": {
      "types": {
        "import": "./llms/portkey.d.ts",
        "require": "./llms/portkey.d.cts",
        "default": "./llms/portkey.d.ts"
      },
      "import": "./llms/portkey.js",
      "require": "./llms/portkey.cjs"
    },
    "./llms/raycast": {
      "types": {
        "import": "./llms/raycast.d.ts",
        "require": "./llms/raycast.d.cts",
        "default": "./llms/raycast.d.ts"
      },
      "import": "./llms/raycast.js",
      "require": "./llms/raycast.cjs"
    },
    "./llms/replicate": {
      "types": {
        "import": "./llms/replicate.d.ts",
        "require": "./llms/replicate.d.cts",
        "default": "./llms/replicate.d.ts"
      },
      "import": "./llms/replicate.js",
      "require": "./llms/replicate.cjs"
    },
    "./llms/sagemaker_endpoint": {
      "types": {
        "import": "./llms/sagemaker_endpoint.d.ts",
        "require": "./llms/sagemaker_endpoint.d.cts",
        "default": "./llms/sagemaker_endpoint.d.ts"
      },
      "import": "./llms/sagemaker_endpoint.js",
      "require": "./llms/sagemaker_endpoint.cjs"
    },
    "./llms/togetherai": {
      "types": {
        "import": "./llms/togetherai.d.ts",
        "require": "./llms/togetherai.d.cts",
        "default": "./llms/togetherai.d.ts"
      },
      "import": "./llms/togetherai.js",
      "require": "./llms/togetherai.cjs"
    },
    "./llms/watsonx_ai": {
      "types": {
        "import": "./llms/watsonx_ai.d.ts",
        "require": "./llms/watsonx_ai.d.cts",
        "default": "./llms/watsonx_ai.d.ts"
      },
      "import": "./llms/watsonx_ai.js",
      "require": "./llms/watsonx_ai.cjs"
    },
    "./llms/writer": {
      "types": {
        "import": "./llms/writer.d.ts",
        "require": "./llms/writer.d.cts",
        "default": "./llms/writer.d.ts"
      },
      "import": "./llms/writer.js",
      "require": "./llms/writer.cjs"
    },
    "./llms/yandex": {
      "types": {
        "import": "./llms/yandex.d.ts",
        "require": "./llms/yandex.d.cts",
        "default": "./llms/yandex.d.ts"
      },
      "import": "./llms/yandex.js",
      "require": "./llms/yandex.cjs"
    },
    "./vectorstores/analyticdb": {
      "types": {
        "import": "./vectorstores/analyticdb.d.ts",
        "require": "./vectorstores/analyticdb.d.cts",
        "default": "./vectorstores/analyticdb.d.ts"
      },
      "import": "./vectorstores/analyticdb.js",
      "require": "./vectorstores/analyticdb.cjs"
    },
    "./vectorstores/astradb": {
      "types": {
        "import": "./vectorstores/astradb.d.ts",
        "require": "./vectorstores/astradb.d.cts",
        "default": "./vectorstores/astradb.d.ts"
      },
      "import": "./vectorstores/astradb.js",
      "require": "./vectorstores/astradb.cjs"
    },
    "./vectorstores/azure_aisearch": {
      "types": {
        "import": "./vectorstores/azure_aisearch.d.ts",
        "require": "./vectorstores/azure_aisearch.d.cts",
        "default": "./vectorstores/azure_aisearch.d.ts"
      },
      "import": "./vectorstores/azure_aisearch.js",
      "require": "./vectorstores/azure_aisearch.cjs"
    },
    "./vectorstores/azure_cosmosdb": {
      "types": {
        "import": "./vectorstores/azure_cosmosdb.d.ts",
        "require": "./vectorstores/azure_cosmosdb.d.cts",
        "default": "./vectorstores/azure_cosmosdb.d.ts"
      },
      "import": "./vectorstores/azure_cosmosdb.js",
      "require": "./vectorstores/azure_cosmosdb.cjs"
    },
    "./vectorstores/cassandra": {
      "types": {
        "import": "./vectorstores/cassandra.d.ts",
        "require": "./vectorstores/cassandra.d.cts",
        "default": "./vectorstores/cassandra.d.ts"
      },
      "import": "./vectorstores/cassandra.js",
      "require": "./vectorstores/cassandra.cjs"
    },
    "./vectorstores/chroma": {
      "types": {
        "import": "./vectorstores/chroma.d.ts",
        "require": "./vectorstores/chroma.d.cts",
        "default": "./vectorstores/chroma.d.ts"
      },
      "import": "./vectorstores/chroma.js",
      "require": "./vectorstores/chroma.cjs"
    },
    "./vectorstores/clickhouse": {
      "types": {
        "import": "./vectorstores/clickhouse.d.ts",
        "require": "./vectorstores/clickhouse.d.cts",
        "default": "./vectorstores/clickhouse.d.ts"
      },
      "import": "./vectorstores/clickhouse.js",
      "require": "./vectorstores/clickhouse.cjs"
    },
    "./vectorstores/closevector/node": {
      "types": {
        "import": "./vectorstores/closevector/node.d.ts",
        "require": "./vectorstores/closevector/node.d.cts",
        "default": "./vectorstores/closevector/node.d.ts"
      },
      "import": "./vectorstores/closevector/node.js",
      "require": "./vectorstores/closevector/node.cjs"
    },
    "./vectorstores/closevector/web": {
      "types": {
        "import": "./vectorstores/closevector/web.d.ts",
        "require": "./vectorstores/closevector/web.d.cts",
        "default": "./vectorstores/closevector/web.d.ts"
      },
      "import": "./vectorstores/closevector/web.js",
      "require": "./vectorstores/closevector/web.cjs"
    },
    "./vectorstores/cloudflare_vectorize": {
      "types": {
        "import": "./vectorstores/cloudflare_vectorize.d.ts",
        "require": "./vectorstores/cloudflare_vectorize.d.cts",
        "default": "./vectorstores/cloudflare_vectorize.d.ts"
      },
      "import": "./vectorstores/cloudflare_vectorize.js",
      "require": "./vectorstores/cloudflare_vectorize.cjs"
    },
    "./vectorstores/convex": {
      "types": {
        "import": "./vectorstores/convex.d.ts",
        "require": "./vectorstores/convex.d.cts",
        "default": "./vectorstores/convex.d.ts"
      },
      "import": "./vectorstores/convex.js",
      "require": "./vectorstores/convex.cjs"
    },
    "./vectorstores/elasticsearch": {
      "types": {
        "import": "./vectorstores/elasticsearch.d.ts",
        "require": "./vectorstores/elasticsearch.d.cts",
        "default": "./vectorstores/elasticsearch.d.ts"
      },
      "import": "./vectorstores/elasticsearch.js",
      "require": "./vectorstores/elasticsearch.cjs"
    },
    "./vectorstores/faiss": {
      "types": {
        "import": "./vectorstores/faiss.d.ts",
        "require": "./vectorstores/faiss.d.cts",
        "default": "./vectorstores/faiss.d.ts"
      },
      "import": "./vectorstores/faiss.js",
      "require": "./vectorstores/faiss.cjs"
    },
    "./vectorstores/googlevertexai": {
      "types": {
        "import": "./vectorstores/googlevertexai.d.ts",
        "require": "./vectorstores/googlevertexai.d.cts",
        "default": "./vectorstores/googlevertexai.d.ts"
      },
      "import": "./vectorstores/googlevertexai.js",
      "require": "./vectorstores/googlevertexai.cjs"
    },
    "./vectorstores/hnswlib": {
      "types": {
        "import": "./vectorstores/hnswlib.d.ts",
        "require": "./vectorstores/hnswlib.d.cts",
        "default": "./vectorstores/hnswlib.d.ts"
      },
      "import": "./vectorstores/hnswlib.js",
      "require": "./vectorstores/hnswlib.cjs"
    },
    "./vectorstores/lancedb": {
      "types": {
        "import": "./vectorstores/lancedb.d.ts",
        "require": "./vectorstores/lancedb.d.cts",
        "default": "./vectorstores/lancedb.d.ts"
      },
      "import": "./vectorstores/lancedb.js",
      "require": "./vectorstores/lancedb.cjs"
    },
    "./vectorstores/milvus": {
      "types": {
        "import": "./vectorstores/milvus.d.ts",
        "require": "./vectorstores/milvus.d.cts",
        "default": "./vectorstores/milvus.d.ts"
      },
      "import": "./vectorstores/milvus.js",
      "require": "./vectorstores/milvus.cjs"
    },
    "./vectorstores/momento_vector_index": {
      "types": {
        "import": "./vectorstores/momento_vector_index.d.ts",
        "require": "./vectorstores/momento_vector_index.d.cts",
        "default": "./vectorstores/momento_vector_index.d.ts"
      },
      "import": "./vectorstores/momento_vector_index.js",
      "require": "./vectorstores/momento_vector_index.cjs"
    },
    "./vectorstores/mongodb_atlas": {
      "types": {
        "import": "./vectorstores/mongodb_atlas.d.ts",
        "require": "./vectorstores/mongodb_atlas.d.cts",
        "default": "./vectorstores/mongodb_atlas.d.ts"
      },
      "import": "./vectorstores/mongodb_atlas.js",
      "require": "./vectorstores/mongodb_atlas.cjs"
    },
    "./vectorstores/myscale": {
      "types": {
        "import": "./vectorstores/myscale.d.ts",
        "require": "./vectorstores/myscale.d.cts",
        "default": "./vectorstores/myscale.d.ts"
      },
      "import": "./vectorstores/myscale.js",
      "require": "./vectorstores/myscale.cjs"
    },
    "./vectorstores/neo4j_vector": {
      "types": {
        "import": "./vectorstores/neo4j_vector.d.ts",
        "require": "./vectorstores/neo4j_vector.d.cts",
        "default": "./vectorstores/neo4j_vector.d.ts"
      },
      "import": "./vectorstores/neo4j_vector.js",
      "require": "./vectorstores/neo4j_vector.cjs"
    },
    "./vectorstores/opensearch": {
      "types": {
        "import": "./vectorstores/opensearch.d.ts",
        "require": "./vectorstores/opensearch.d.cts",
        "default": "./vectorstores/opensearch.d.ts"
      },
      "import": "./vectorstores/opensearch.js",
      "require": "./vectorstores/opensearch.cjs"
    },
    "./vectorstores/pgvector": {
      "types": {
        "import": "./vectorstores/pgvector.d.ts",
        "require": "./vectorstores/pgvector.d.cts",
        "default": "./vectorstores/pgvector.d.ts"
      },
      "import": "./vectorstores/pgvector.js",
      "require": "./vectorstores/pgvector.cjs"
    },
    "./vectorstores/pinecone": {
      "types": {
        "import": "./vectorstores/pinecone.d.ts",
        "require": "./vectorstores/pinecone.d.cts",
        "default": "./vectorstores/pinecone.d.ts"
      },
      "import": "./vectorstores/pinecone.js",
      "require": "./vectorstores/pinecone.cjs"
    },
    "./vectorstores/prisma": {
      "types": {
        "import": "./vectorstores/prisma.d.ts",
        "require": "./vectorstores/prisma.d.cts",
        "default": "./vectorstores/prisma.d.ts"
      },
      "import": "./vectorstores/prisma.js",
      "require": "./vectorstores/prisma.cjs"
    },
    "./vectorstores/qdrant": {
      "types": {
        "import": "./vectorstores/qdrant.d.ts",
        "require": "./vectorstores/qdrant.d.cts",
        "default": "./vectorstores/qdrant.d.ts"
      },
      "import": "./vectorstores/qdrant.js",
      "require": "./vectorstores/qdrant.cjs"
    },
    "./vectorstores/redis": {
      "types": {
        "import": "./vectorstores/redis.d.ts",
        "require": "./vectorstores/redis.d.cts",
        "default": "./vectorstores/redis.d.ts"
      },
      "import": "./vectorstores/redis.js",
      "require": "./vectorstores/redis.cjs"
    },
    "./vectorstores/rockset": {
      "types": {
        "import": "./vectorstores/rockset.d.ts",
        "require": "./vectorstores/rockset.d.cts",
        "default": "./vectorstores/rockset.d.ts"
      },
      "import": "./vectorstores/rockset.js",
      "require": "./vectorstores/rockset.cjs"
    },
    "./vectorstores/singlestore": {
      "types": {
        "import": "./vectorstores/singlestore.d.ts",
        "require": "./vectorstores/singlestore.d.cts",
        "default": "./vectorstores/singlestore.d.ts"
      },
      "import": "./vectorstores/singlestore.js",
      "require": "./vectorstores/singlestore.cjs"
    },
    "./vectorstores/supabase": {
      "types": {
        "import": "./vectorstores/supabase.d.ts",
        "require": "./vectorstores/supabase.d.cts",
        "default": "./vectorstores/supabase.d.ts"
      },
      "import": "./vectorstores/supabase.js",
      "require": "./vectorstores/supabase.cjs"
    },
    "./vectorstores/tigris": {
      "types": {
        "import": "./vectorstores/tigris.d.ts",
        "require": "./vectorstores/tigris.d.cts",
        "default": "./vectorstores/tigris.d.ts"
      },
      "import": "./vectorstores/tigris.js",
      "require": "./vectorstores/tigris.cjs"
    },
    "./vectorstores/turbopuffer": {
      "types": {
        "import": "./vectorstores/turbopuffer.d.ts",
        "require": "./vectorstores/turbopuffer.d.cts",
        "default": "./vectorstores/turbopuffer.d.ts"
      },
      "import": "./vectorstores/turbopuffer.js",
      "require": "./vectorstores/turbopuffer.cjs"
    },
    "./vectorstores/typeorm": {
      "types": {
        "import": "./vectorstores/typeorm.d.ts",
        "require": "./vectorstores/typeorm.d.cts",
        "default": "./vectorstores/typeorm.d.ts"
      },
      "import": "./vectorstores/typeorm.js",
      "require": "./vectorstores/typeorm.cjs"
    },
    "./vectorstores/typesense": {
      "types": {
        "import": "./vectorstores/typesense.d.ts",
        "require": "./vectorstores/typesense.d.cts",
        "default": "./vectorstores/typesense.d.ts"
      },
      "import": "./vectorstores/typesense.js",
      "require": "./vectorstores/typesense.cjs"
    },
    "./vectorstores/upstash": {
      "types": {
        "import": "./vectorstores/upstash.d.ts",
        "require": "./vectorstores/upstash.d.cts",
        "default": "./vectorstores/upstash.d.ts"
      },
      "import": "./vectorstores/upstash.js",
      "require": "./vectorstores/upstash.cjs"
    },
    "./vectorstores/usearch": {
      "types": {
        "import": "./vectorstores/usearch.d.ts",
        "require": "./vectorstores/usearch.d.cts",
        "default": "./vectorstores/usearch.d.ts"
      },
      "import": "./vectorstores/usearch.js",
      "require": "./vectorstores/usearch.cjs"
    },
    "./vectorstores/vectara": {
      "types": {
        "import": "./vectorstores/vectara.d.ts",
        "require": "./vectorstores/vectara.d.cts",
        "default": "./vectorstores/vectara.d.ts"
      },
      "import": "./vectorstores/vectara.js",
      "require": "./vectorstores/vectara.cjs"
    },
    "./vectorstores/vercel_postgres": {
      "types": {
        "import": "./vectorstores/vercel_postgres.d.ts",
        "require": "./vectorstores/vercel_postgres.d.cts",
        "default": "./vectorstores/vercel_postgres.d.ts"
      },
      "import": "./vectorstores/vercel_postgres.js",
      "require": "./vectorstores/vercel_postgres.cjs"
    },
    "./vectorstores/voy": {
      "types": {
        "import": "./vectorstores/voy.d.ts",
        "require": "./vectorstores/voy.d.cts",
        "default": "./vectorstores/voy.d.ts"
      },
      "import": "./vectorstores/voy.js",
      "require": "./vectorstores/voy.cjs"
    },
    "./vectorstores/weaviate": {
      "types": {
        "import": "./vectorstores/weaviate.d.ts",
        "require": "./vectorstores/weaviate.d.cts",
        "default": "./vectorstores/weaviate.d.ts"
      },
      "import": "./vectorstores/weaviate.js",
      "require": "./vectorstores/weaviate.cjs"
    },
    "./vectorstores/xata": {
      "types": {
        "import": "./vectorstores/xata.d.ts",
        "require": "./vectorstores/xata.d.cts",
        "default": "./vectorstores/xata.d.ts"
      },
      "import": "./vectorstores/xata.js",
      "require": "./vectorstores/xata.cjs"
    },
    "./vectorstores/zep": {
      "types": {
        "import": "./vectorstores/zep.d.ts",
        "require": "./vectorstores/zep.d.cts",
        "default": "./vectorstores/zep.d.ts"
      },
      "import": "./vectorstores/zep.js",
      "require": "./vectorstores/zep.cjs"
    },
    "./chat_models/alibaba_tongyi": {
      "types": {
        "import": "./chat_models/alibaba_tongyi.d.ts",
        "require": "./chat_models/alibaba_tongyi.d.cts",
        "default": "./chat_models/alibaba_tongyi.d.ts"
      },
      "import": "./chat_models/alibaba_tongyi.js",
      "require": "./chat_models/alibaba_tongyi.cjs"
    },
    "./chat_models/baiduwenxin": {
      "types": {
        "import": "./chat_models/baiduwenxin.d.ts",
        "require": "./chat_models/baiduwenxin.d.cts",
        "default": "./chat_models/baiduwenxin.d.ts"
      },
      "import": "./chat_models/baiduwenxin.js",
      "require": "./chat_models/baiduwenxin.cjs"
    },
    "./chat_models/bedrock": {
      "types": {
        "import": "./chat_models/bedrock.d.ts",
        "require": "./chat_models/bedrock.d.cts",
        "default": "./chat_models/bedrock.d.ts"
      },
      "import": "./chat_models/bedrock.js",
      "require": "./chat_models/bedrock.cjs"
    },
    "./chat_models/bedrock/web": {
      "types": {
        "import": "./chat_models/bedrock/web.d.ts",
        "require": "./chat_models/bedrock/web.d.cts",
        "default": "./chat_models/bedrock/web.d.ts"
      },
      "import": "./chat_models/bedrock/web.js",
      "require": "./chat_models/bedrock/web.cjs"
    },
    "./chat_models/cloudflare_workersai": {
      "types": {
        "import": "./chat_models/cloudflare_workersai.d.ts",
        "require": "./chat_models/cloudflare_workersai.d.cts",
        "default": "./chat_models/cloudflare_workersai.d.ts"
      },
      "import": "./chat_models/cloudflare_workersai.js",
      "require": "./chat_models/cloudflare_workersai.cjs"
    },
    "./chat_models/fireworks": {
      "types": {
        "import": "./chat_models/fireworks.d.ts",
        "require": "./chat_models/fireworks.d.cts",
        "default": "./chat_models/fireworks.d.ts"
      },
      "import": "./chat_models/fireworks.js",
      "require": "./chat_models/fireworks.cjs"
    },
    "./chat_models/googlevertexai": {
      "types": {
        "import": "./chat_models/googlevertexai.d.ts",
        "require": "./chat_models/googlevertexai.d.cts",
        "default": "./chat_models/googlevertexai.d.ts"
      },
      "import": "./chat_models/googlevertexai.js",
      "require": "./chat_models/googlevertexai.cjs"
    },
    "./chat_models/googlevertexai/web": {
      "types": {
        "import": "./chat_models/googlevertexai/web.d.ts",
        "require": "./chat_models/googlevertexai/web.d.cts",
        "default": "./chat_models/googlevertexai/web.d.ts"
      },
      "import": "./chat_models/googlevertexai/web.js",
      "require": "./chat_models/googlevertexai/web.cjs"
    },
    "./chat_models/googlepalm": {
      "types": {
        "import": "./chat_models/googlepalm.d.ts",
        "require": "./chat_models/googlepalm.d.cts",
        "default": "./chat_models/googlepalm.d.ts"
      },
      "import": "./chat_models/googlepalm.js",
      "require": "./chat_models/googlepalm.cjs"
    },
    "./chat_models/iflytek_xinghuo": {
      "types": {
        "import": "./chat_models/iflytek_xinghuo.d.ts",
        "require": "./chat_models/iflytek_xinghuo.d.cts",
        "default": "./chat_models/iflytek_xinghuo.d.ts"
      },
      "import": "./chat_models/iflytek_xinghuo.js",
      "require": "./chat_models/iflytek_xinghuo.cjs"
    },
    "./chat_models/iflytek_xinghuo/web": {
      "types": {
        "import": "./chat_models/iflytek_xinghuo/web.d.ts",
        "require": "./chat_models/iflytek_xinghuo/web.d.cts",
        "default": "./chat_models/iflytek_xinghuo/web.d.ts"
      },
      "import": "./chat_models/iflytek_xinghuo/web.js",
      "require": "./chat_models/iflytek_xinghuo/web.cjs"
    },
    "./chat_models/llama_cpp": {
      "types": {
        "import": "./chat_models/llama_cpp.d.ts",
        "require": "./chat_models/llama_cpp.d.cts",
        "default": "./chat_models/llama_cpp.d.ts"
      },
      "import": "./chat_models/llama_cpp.js",
      "require": "./chat_models/llama_cpp.cjs"
    },
    "./chat_models/minimax": {
      "types": {
        "import": "./chat_models/minimax.d.ts",
        "require": "./chat_models/minimax.d.cts",
        "default": "./chat_models/minimax.d.ts"
      },
      "import": "./chat_models/minimax.js",
      "require": "./chat_models/minimax.cjs"
    },
    "./chat_models/ollama": {
      "types": {
        "import": "./chat_models/ollama.d.ts",
        "require": "./chat_models/ollama.d.cts",
        "default": "./chat_models/ollama.d.ts"
      },
      "import": "./chat_models/ollama.js",
      "require": "./chat_models/ollama.cjs"
    },
    "./chat_models/portkey": {
      "types": {
        "import": "./chat_models/portkey.d.ts",
        "require": "./chat_models/portkey.d.cts",
        "default": "./chat_models/portkey.d.ts"
      },
      "import": "./chat_models/portkey.js",
      "require": "./chat_models/portkey.cjs"
    },
    "./chat_models/togetherai": {
      "types": {
        "import": "./chat_models/togetherai.d.ts",
        "require": "./chat_models/togetherai.d.cts",
        "default": "./chat_models/togetherai.d.ts"
      },
      "import": "./chat_models/togetherai.js",
      "require": "./chat_models/togetherai.cjs"
    },
    "./chat_models/yandex": {
      "types": {
        "import": "./chat_models/yandex.d.ts",
        "require": "./chat_models/yandex.d.cts",
        "default": "./chat_models/yandex.d.ts"
      },
      "import": "./chat_models/yandex.js",
      "require": "./chat_models/yandex.cjs"
    },
    "./callbacks/handlers/llmonitor": {
      "types": {
        "import": "./callbacks/handlers/llmonitor.d.ts",
        "require": "./callbacks/handlers/llmonitor.d.cts",
        "default": "./callbacks/handlers/llmonitor.d.ts"
      },
      "import": "./callbacks/handlers/llmonitor.js",
      "require": "./callbacks/handlers/llmonitor.cjs"
    },
    "./callbacks/handlers/lunary": {
      "types": {
        "import": "./callbacks/handlers/lunary.d.ts",
        "require": "./callbacks/handlers/lunary.d.cts",
        "default": "./callbacks/handlers/lunary.d.ts"
      },
      "import": "./callbacks/handlers/lunary.js",
      "require": "./callbacks/handlers/lunary.cjs"
    },
    "./retrievers/amazon_kendra": {
      "types": {
        "import": "./retrievers/amazon_kendra.d.ts",
        "require": "./retrievers/amazon_kendra.d.cts",
        "default": "./retrievers/amazon_kendra.d.ts"
      },
      "import": "./retrievers/amazon_kendra.js",
      "require": "./retrievers/amazon_kendra.cjs"
    },
    "./retrievers/amazon_knowledge_base": {
      "types": {
        "import": "./retrievers/amazon_knowledge_base.d.ts",
        "require": "./retrievers/amazon_knowledge_base.d.cts",
        "default": "./retrievers/amazon_knowledge_base.d.ts"
      },
      "import": "./retrievers/amazon_knowledge_base.js",
      "require": "./retrievers/amazon_knowledge_base.cjs"
    },
    "./retrievers/chaindesk": {
      "types": {
        "import": "./retrievers/chaindesk.d.ts",
        "require": "./retrievers/chaindesk.d.cts",
        "default": "./retrievers/chaindesk.d.ts"
      },
      "import": "./retrievers/chaindesk.js",
      "require": "./retrievers/chaindesk.cjs"
    },
    "./retrievers/databerry": {
      "types": {
        "import": "./retrievers/databerry.d.ts",
        "require": "./retrievers/databerry.d.cts",
        "default": "./retrievers/databerry.d.ts"
      },
      "import": "./retrievers/databerry.js",
      "require": "./retrievers/databerry.cjs"
    },
    "./retrievers/dria": {
      "types": {
        "import": "./retrievers/dria.d.ts",
        "require": "./retrievers/dria.d.cts",
        "default": "./retrievers/dria.d.ts"
      },
      "import": "./retrievers/dria.js",
      "require": "./retrievers/dria.cjs"
    },
    "./retrievers/metal": {
      "types": {
        "import": "./retrievers/metal.d.ts",
        "require": "./retrievers/metal.d.cts",
        "default": "./retrievers/metal.d.ts"
      },
      "import": "./retrievers/metal.js",
      "require": "./retrievers/metal.cjs"
    },
    "./retrievers/remote": {
      "types": {
        "import": "./retrievers/remote.d.ts",
        "require": "./retrievers/remote.d.cts",
        "default": "./retrievers/remote.d.ts"
      },
      "import": "./retrievers/remote.js",
      "require": "./retrievers/remote.cjs"
    },
    "./retrievers/supabase": {
      "types": {
        "import": "./retrievers/supabase.d.ts",
        "require": "./retrievers/supabase.d.cts",
        "default": "./retrievers/supabase.d.ts"
      },
      "import": "./retrievers/supabase.js",
      "require": "./retrievers/supabase.cjs"
    },
    "./retrievers/tavily_search_api": {
      "types": {
        "import": "./retrievers/tavily_search_api.d.ts",
        "require": "./retrievers/tavily_search_api.d.cts",
        "default": "./retrievers/tavily_search_api.d.ts"
      },
      "import": "./retrievers/tavily_search_api.js",
      "require": "./retrievers/tavily_search_api.cjs"
    },
    "./retrievers/vectara_summary": {
      "types": {
        "import": "./retrievers/vectara_summary.d.ts",
        "require": "./retrievers/vectara_summary.d.cts",
        "default": "./retrievers/vectara_summary.d.ts"
      },
      "import": "./retrievers/vectara_summary.js",
      "require": "./retrievers/vectara_summary.cjs"
    },
    "./retrievers/vespa": {
      "types": {
        "import": "./retrievers/vespa.d.ts",
        "require": "./retrievers/vespa.d.cts",
        "default": "./retrievers/vespa.d.ts"
      },
      "import": "./retrievers/vespa.js",
      "require": "./retrievers/vespa.cjs"
    },
    "./retrievers/zep": {
      "types": {
        "import": "./retrievers/zep.d.ts",
        "require": "./retrievers/zep.d.cts",
        "default": "./retrievers/zep.d.ts"
      },
      "import": "./retrievers/zep.js",
      "require": "./retrievers/zep.cjs"
    },
    "./caches/cloudflare_kv": {
      "types": {
        "import": "./caches/cloudflare_kv.d.ts",
        "require": "./caches/cloudflare_kv.d.cts",
        "default": "./caches/cloudflare_kv.d.ts"
      },
      "import": "./caches/cloudflare_kv.js",
      "require": "./caches/cloudflare_kv.cjs"
    },
    "./caches/ioredis": {
      "types": {
        "import": "./caches/ioredis.d.ts",
        "require": "./caches/ioredis.d.cts",
        "default": "./caches/ioredis.d.ts"
      },
      "import": "./caches/ioredis.js",
      "require": "./caches/ioredis.cjs"
    },
    "./caches/momento": {
      "types": {
        "import": "./caches/momento.d.ts",
        "require": "./caches/momento.d.cts",
        "default": "./caches/momento.d.ts"
      },
      "import": "./caches/momento.js",
      "require": "./caches/momento.cjs"
    },
    "./caches/upstash_redis": {
      "types": {
        "import": "./caches/upstash_redis.d.ts",
        "require": "./caches/upstash_redis.d.cts",
        "default": "./caches/upstash_redis.d.ts"
      },
      "import": "./caches/upstash_redis.js",
      "require": "./caches/upstash_redis.cjs"
    },
    "./graphs/neo4j_graph": {
      "types": {
        "import": "./graphs/neo4j_graph.d.ts",
        "require": "./graphs/neo4j_graph.d.cts",
        "default": "./graphs/neo4j_graph.d.ts"
      },
      "import": "./graphs/neo4j_graph.js",
      "require": "./graphs/neo4j_graph.cjs"
    },
    "./graphs/memgraph_graph": {
      "types": {
        "import": "./graphs/memgraph_graph.d.ts",
        "require": "./graphs/memgraph_graph.d.cts",
        "default": "./graphs/memgraph_graph.d.ts"
      },
      "import": "./graphs/memgraph_graph.js",
      "require": "./graphs/memgraph_graph.cjs"
    },
    "./document_transformers/html_to_text": {
      "types": {
        "import": "./document_transformers/html_to_text.d.ts",
        "require": "./document_transformers/html_to_text.d.cts",
        "default": "./document_transformers/html_to_text.d.ts"
      },
      "import": "./document_transformers/html_to_text.js",
      "require": "./document_transformers/html_to_text.cjs"
    },
    "./document_transformers/mozilla_readability": {
      "types": {
        "import": "./document_transformers/mozilla_readability.d.ts",
        "require": "./document_transformers/mozilla_readability.d.cts",
        "default": "./document_transformers/mozilla_readability.d.ts"
      },
      "import": "./document_transformers/mozilla_readability.js",
      "require": "./document_transformers/mozilla_readability.cjs"
    },
    "./storage/convex": {
      "types": {
        "import": "./storage/convex.d.ts",
        "require": "./storage/convex.d.cts",
        "default": "./storage/convex.d.ts"
      },
      "import": "./storage/convex.js",
      "require": "./storage/convex.cjs"
    },
    "./storage/ioredis": {
      "types": {
        "import": "./storage/ioredis.d.ts",
        "require": "./storage/ioredis.d.cts",
        "default": "./storage/ioredis.d.ts"
      },
      "import": "./storage/ioredis.js",
      "require": "./storage/ioredis.cjs"
    },
    "./storage/upstash_redis": {
      "types": {
        "import": "./storage/upstash_redis.d.ts",
        "require": "./storage/upstash_redis.d.cts",
        "default": "./storage/upstash_redis.d.ts"
      },
      "import": "./storage/upstash_redis.js",
      "require": "./storage/upstash_redis.cjs"
    },
    "./storage/vercel_kv": {
      "types": {
        "import": "./storage/vercel_kv.d.ts",
        "require": "./storage/vercel_kv.d.cts",
        "default": "./storage/vercel_kv.d.ts"
      },
      "import": "./storage/vercel_kv.js",
      "require": "./storage/vercel_kv.cjs"
    },
    "./stores/doc/base": {
      "types": {
        "import": "./stores/doc/base.d.ts",
        "require": "./stores/doc/base.d.cts",
        "default": "./stores/doc/base.d.ts"
      },
      "import": "./stores/doc/base.js",
      "require": "./stores/doc/base.cjs"
    },
    "./stores/doc/in_memory": {
      "types": {
        "import": "./stores/doc/in_memory.d.ts",
        "require": "./stores/doc/in_memory.d.cts",
        "default": "./stores/doc/in_memory.d.ts"
      },
      "import": "./stores/doc/in_memory.js",
      "require": "./stores/doc/in_memory.cjs"
    },
    "./stores/message/cassandra": {
      "types": {
        "import": "./stores/message/cassandra.d.ts",
        "require": "./stores/message/cassandra.d.cts",
        "default": "./stores/message/cassandra.d.ts"
      },
      "import": "./stores/message/cassandra.js",
      "require": "./stores/message/cassandra.cjs"
    },
    "./stores/message/cloudflare_d1": {
      "types": {
        "import": "./stores/message/cloudflare_d1.d.ts",
        "require": "./stores/message/cloudflare_d1.d.cts",
        "default": "./stores/message/cloudflare_d1.d.ts"
      },
      "import": "./stores/message/cloudflare_d1.js",
      "require": "./stores/message/cloudflare_d1.cjs"
    },
    "./stores/message/convex": {
      "types": {
        "import": "./stores/message/convex.d.ts",
        "require": "./stores/message/convex.d.cts",
        "default": "./stores/message/convex.d.ts"
      },
      "import": "./stores/message/convex.js",
      "require": "./stores/message/convex.cjs"
    },
    "./stores/message/dynamodb": {
      "types": {
        "import": "./stores/message/dynamodb.d.ts",
        "require": "./stores/message/dynamodb.d.cts",
        "default": "./stores/message/dynamodb.d.ts"
      },
      "import": "./stores/message/dynamodb.js",
      "require": "./stores/message/dynamodb.cjs"
    },
    "./stores/message/firestore": {
      "types": {
        "import": "./stores/message/firestore.d.ts",
        "require": "./stores/message/firestore.d.cts",
        "default": "./stores/message/firestore.d.ts"
      },
      "import": "./stores/message/firestore.js",
      "require": "./stores/message/firestore.cjs"
    },
    "./stores/message/in_memory": {
      "types": {
        "import": "./stores/message/in_memory.d.ts",
        "require": "./stores/message/in_memory.d.cts",
        "default": "./stores/message/in_memory.d.ts"
      },
      "import": "./stores/message/in_memory.js",
      "require": "./stores/message/in_memory.cjs"
    },
    "./stores/message/ioredis": {
      "types": {
        "import": "./stores/message/ioredis.d.ts",
        "require": "./stores/message/ioredis.d.cts",
        "default": "./stores/message/ioredis.d.ts"
      },
      "import": "./stores/message/ioredis.js",
      "require": "./stores/message/ioredis.cjs"
    },
    "./stores/message/momento": {
      "types": {
        "import": "./stores/message/momento.d.ts",
        "require": "./stores/message/momento.d.cts",
        "default": "./stores/message/momento.d.ts"
      },
      "import": "./stores/message/momento.js",
      "require": "./stores/message/momento.cjs"
    },
    "./stores/message/mongodb": {
      "types": {
        "import": "./stores/message/mongodb.d.ts",
        "require": "./stores/message/mongodb.d.cts",
        "default": "./stores/message/mongodb.d.ts"
      },
      "import": "./stores/message/mongodb.js",
      "require": "./stores/message/mongodb.cjs"
    },
    "./stores/message/planetscale": {
      "types": {
        "import": "./stores/message/planetscale.d.ts",
        "require": "./stores/message/planetscale.d.cts",
        "default": "./stores/message/planetscale.d.ts"
      },
      "import": "./stores/message/planetscale.js",
      "require": "./stores/message/planetscale.cjs"
    },
    "./stores/message/redis": {
      "types": {
        "import": "./stores/message/redis.d.ts",
        "require": "./stores/message/redis.d.cts",
        "default": "./stores/message/redis.d.ts"
      },
      "import": "./stores/message/redis.js",
      "require": "./stores/message/redis.cjs"
    },
    "./stores/message/upstash_redis": {
      "types": {
        "import": "./stores/message/upstash_redis.d.ts",
        "require": "./stores/message/upstash_redis.d.cts",
        "default": "./stores/message/upstash_redis.d.ts"
      },
      "import": "./stores/message/upstash_redis.js",
      "require": "./stores/message/upstash_redis.cjs"
    },
    "./stores/message/xata": {
      "types": {
        "import": "./stores/message/xata.d.ts",
        "require": "./stores/message/xata.d.cts",
        "default": "./stores/message/xata.d.ts"
      },
      "import": "./stores/message/xata.js",
      "require": "./stores/message/xata.cjs"
    },
    "./memory/chat_memory": {
      "types": {
        "import": "./memory/chat_memory.d.ts",
        "require": "./memory/chat_memory.d.cts",
        "default": "./memory/chat_memory.d.ts"
      },
      "import": "./memory/chat_memory.js",
      "require": "./memory/chat_memory.cjs"
    },
    "./memory/motorhead_memory": {
      "types": {
        "import": "./memory/motorhead_memory.d.ts",
        "require": "./memory/motorhead_memory.d.cts",
        "default": "./memory/motorhead_memory.d.ts"
      },
      "import": "./memory/motorhead_memory.js",
      "require": "./memory/motorhead_memory.cjs"
    },
    "./memory/zep": {
      "types": {
        "import": "./memory/zep.d.ts",
        "require": "./memory/zep.d.cts",
        "default": "./memory/zep.d.ts"
      },
      "import": "./memory/zep.js",
      "require": "./memory/zep.cjs"
    },
    "./indexes/base": {
      "types": {
        "import": "./indexes/base.d.ts",
        "require": "./indexes/base.d.cts",
        "default": "./indexes/base.d.ts"
      },
      "import": "./indexes/base.js",
      "require": "./indexes/base.cjs"
    },
    "./indexes/postgres": {
      "types": {
        "import": "./indexes/postgres.d.ts",
        "require": "./indexes/postgres.d.cts",
        "default": "./indexes/postgres.d.ts"
      },
      "import": "./indexes/postgres.js",
      "require": "./indexes/postgres.cjs"
    },
    "./indexes/memory": {
      "types": {
        "import": "./indexes/memory.d.ts",
        "require": "./indexes/memory.d.cts",
        "default": "./indexes/memory.d.ts"
      },
      "import": "./indexes/memory.js",
      "require": "./indexes/memory.cjs"
    },
<<<<<<< HEAD
    "./indexes/redis": {
      "types": {
        "import": "./indexes/redis.d.ts",
        "require": "./indexes/redis.d.cts",
        "default": "./indexes/redis.d.ts"
      },
      "import": "./indexes/redis.js",
      "require": "./indexes/redis.cjs"
=======
    "./indexes/sqlite": {
      "types": {
        "import": "./indexes/sqlite.d.ts",
        "require": "./indexes/sqlite.d.cts",
        "default": "./indexes/sqlite.d.ts"
      },
      "import": "./indexes/sqlite.js",
      "require": "./indexes/sqlite.cjs"
>>>>>>> 2ccff2bf
    },
    "./util/convex": {
      "types": {
        "import": "./util/convex.d.ts",
        "require": "./util/convex.d.cts",
        "default": "./util/convex.d.ts"
      },
      "import": "./util/convex.js",
      "require": "./util/convex.cjs"
    },
    "./utils/event_source_parse": {
      "types": {
        "import": "./utils/event_source_parse.d.ts",
        "require": "./utils/event_source_parse.d.cts",
        "default": "./utils/event_source_parse.d.ts"
      },
      "import": "./utils/event_source_parse.js",
      "require": "./utils/event_source_parse.cjs"
    },
    "./utils/cassandra": {
      "types": {
        "import": "./utils/cassandra.d.ts",
        "require": "./utils/cassandra.d.cts",
        "default": "./utils/cassandra.d.ts"
      },
      "import": "./utils/cassandra.js",
      "require": "./utils/cassandra.cjs"
    },
    "./package.json": "./package.json"
  },
  "files": [
    "dist/",
    "load.cjs",
    "load.js",
    "load.d.ts",
    "load.d.cts",
    "load/serializable.cjs",
    "load/serializable.js",
    "load/serializable.d.ts",
    "load/serializable.d.cts",
    "tools/aiplugin.cjs",
    "tools/aiplugin.js",
    "tools/aiplugin.d.ts",
    "tools/aiplugin.d.cts",
    "tools/aws_lambda.cjs",
    "tools/aws_lambda.js",
    "tools/aws_lambda.d.ts",
    "tools/aws_lambda.d.cts",
    "tools/aws_sfn.cjs",
    "tools/aws_sfn.js",
    "tools/aws_sfn.d.ts",
    "tools/aws_sfn.d.cts",
    "tools/bingserpapi.cjs",
    "tools/bingserpapi.js",
    "tools/bingserpapi.d.ts",
    "tools/bingserpapi.d.cts",
    "tools/brave_search.cjs",
    "tools/brave_search.js",
    "tools/brave_search.d.ts",
    "tools/brave_search.d.cts",
    "tools/connery.cjs",
    "tools/connery.js",
    "tools/connery.d.ts",
    "tools/connery.d.cts",
    "tools/dadjokeapi.cjs",
    "tools/dadjokeapi.js",
    "tools/dadjokeapi.d.ts",
    "tools/dadjokeapi.d.cts",
    "tools/discord.cjs",
    "tools/discord.js",
    "tools/discord.d.ts",
    "tools/discord.d.cts",
    "tools/dynamic.cjs",
    "tools/dynamic.js",
    "tools/dynamic.d.ts",
    "tools/dynamic.d.cts",
    "tools/dataforseo_api_search.cjs",
    "tools/dataforseo_api_search.js",
    "tools/dataforseo_api_search.d.ts",
    "tools/dataforseo_api_search.d.cts",
    "tools/gmail.cjs",
    "tools/gmail.js",
    "tools/gmail.d.ts",
    "tools/gmail.d.cts",
    "tools/google_calendar.cjs",
    "tools/google_calendar.js",
    "tools/google_calendar.d.ts",
    "tools/google_calendar.d.cts",
    "tools/google_custom_search.cjs",
    "tools/google_custom_search.js",
    "tools/google_custom_search.d.ts",
    "tools/google_custom_search.d.cts",
    "tools/google_places.cjs",
    "tools/google_places.js",
    "tools/google_places.d.ts",
    "tools/google_places.d.cts",
    "tools/ifttt.cjs",
    "tools/ifttt.js",
    "tools/ifttt.d.ts",
    "tools/ifttt.d.cts",
    "tools/searchapi.cjs",
    "tools/searchapi.js",
    "tools/searchapi.d.ts",
    "tools/searchapi.d.cts",
    "tools/searxng_search.cjs",
    "tools/searxng_search.js",
    "tools/searxng_search.d.ts",
    "tools/searxng_search.d.cts",
    "tools/serpapi.cjs",
    "tools/serpapi.js",
    "tools/serpapi.d.ts",
    "tools/serpapi.d.cts",
    "tools/serper.cjs",
    "tools/serper.js",
    "tools/serper.d.ts",
    "tools/serper.d.cts",
    "tools/tavily_search.cjs",
    "tools/tavily_search.js",
    "tools/tavily_search.d.ts",
    "tools/tavily_search.d.cts",
    "tools/wikipedia_query_run.cjs",
    "tools/wikipedia_query_run.js",
    "tools/wikipedia_query_run.d.ts",
    "tools/wikipedia_query_run.d.cts",
    "tools/wolframalpha.cjs",
    "tools/wolframalpha.js",
    "tools/wolframalpha.d.ts",
    "tools/wolframalpha.d.cts",
    "agents/toolkits/aws_sfn.cjs",
    "agents/toolkits/aws_sfn.js",
    "agents/toolkits/aws_sfn.d.ts",
    "agents/toolkits/aws_sfn.d.cts",
    "agents/toolkits/base.cjs",
    "agents/toolkits/base.js",
    "agents/toolkits/base.d.ts",
    "agents/toolkits/base.d.cts",
    "agents/toolkits/connery.cjs",
    "agents/toolkits/connery.js",
    "agents/toolkits/connery.d.ts",
    "agents/toolkits/connery.d.cts",
    "embeddings/bedrock.cjs",
    "embeddings/bedrock.js",
    "embeddings/bedrock.d.ts",
    "embeddings/bedrock.d.cts",
    "embeddings/cloudflare_workersai.cjs",
    "embeddings/cloudflare_workersai.js",
    "embeddings/cloudflare_workersai.d.ts",
    "embeddings/cloudflare_workersai.d.cts",
    "embeddings/cohere.cjs",
    "embeddings/cohere.js",
    "embeddings/cohere.d.ts",
    "embeddings/cohere.d.cts",
    "embeddings/googlepalm.cjs",
    "embeddings/googlepalm.js",
    "embeddings/googlepalm.d.ts",
    "embeddings/googlepalm.d.cts",
    "embeddings/googlevertexai.cjs",
    "embeddings/googlevertexai.js",
    "embeddings/googlevertexai.d.ts",
    "embeddings/googlevertexai.d.cts",
    "embeddings/gradient_ai.cjs",
    "embeddings/gradient_ai.js",
    "embeddings/gradient_ai.d.ts",
    "embeddings/gradient_ai.d.cts",
    "embeddings/hf.cjs",
    "embeddings/hf.js",
    "embeddings/hf.d.ts",
    "embeddings/hf.d.cts",
    "embeddings/hf_transformers.cjs",
    "embeddings/hf_transformers.js",
    "embeddings/hf_transformers.d.ts",
    "embeddings/hf_transformers.d.cts",
    "embeddings/llama_cpp.cjs",
    "embeddings/llama_cpp.js",
    "embeddings/llama_cpp.d.ts",
    "embeddings/llama_cpp.d.cts",
    "embeddings/minimax.cjs",
    "embeddings/minimax.js",
    "embeddings/minimax.d.ts",
    "embeddings/minimax.d.cts",
    "embeddings/ollama.cjs",
    "embeddings/ollama.js",
    "embeddings/ollama.d.ts",
    "embeddings/ollama.d.cts",
    "embeddings/tensorflow.cjs",
    "embeddings/tensorflow.js",
    "embeddings/tensorflow.d.ts",
    "embeddings/tensorflow.d.cts",
    "embeddings/togetherai.cjs",
    "embeddings/togetherai.js",
    "embeddings/togetherai.d.ts",
    "embeddings/togetherai.d.cts",
    "embeddings/voyage.cjs",
    "embeddings/voyage.js",
    "embeddings/voyage.d.ts",
    "embeddings/voyage.d.cts",
    "llms/ai21.cjs",
    "llms/ai21.js",
    "llms/ai21.d.ts",
    "llms/ai21.d.cts",
    "llms/aleph_alpha.cjs",
    "llms/aleph_alpha.js",
    "llms/aleph_alpha.d.ts",
    "llms/aleph_alpha.d.cts",
    "llms/bedrock.cjs",
    "llms/bedrock.js",
    "llms/bedrock.d.ts",
    "llms/bedrock.d.cts",
    "llms/bedrock/web.cjs",
    "llms/bedrock/web.js",
    "llms/bedrock/web.d.ts",
    "llms/bedrock/web.d.cts",
    "llms/cloudflare_workersai.cjs",
    "llms/cloudflare_workersai.js",
    "llms/cloudflare_workersai.d.ts",
    "llms/cloudflare_workersai.d.cts",
    "llms/cohere.cjs",
    "llms/cohere.js",
    "llms/cohere.d.ts",
    "llms/cohere.d.cts",
    "llms/fireworks.cjs",
    "llms/fireworks.js",
    "llms/fireworks.d.ts",
    "llms/fireworks.d.cts",
    "llms/googlepalm.cjs",
    "llms/googlepalm.js",
    "llms/googlepalm.d.ts",
    "llms/googlepalm.d.cts",
    "llms/googlevertexai.cjs",
    "llms/googlevertexai.js",
    "llms/googlevertexai.d.ts",
    "llms/googlevertexai.d.cts",
    "llms/googlevertexai/web.cjs",
    "llms/googlevertexai/web.js",
    "llms/googlevertexai/web.d.ts",
    "llms/googlevertexai/web.d.cts",
    "llms/gradient_ai.cjs",
    "llms/gradient_ai.js",
    "llms/gradient_ai.d.ts",
    "llms/gradient_ai.d.cts",
    "llms/hf.cjs",
    "llms/hf.js",
    "llms/hf.d.ts",
    "llms/hf.d.cts",
    "llms/llama_cpp.cjs",
    "llms/llama_cpp.js",
    "llms/llama_cpp.d.ts",
    "llms/llama_cpp.d.cts",
    "llms/ollama.cjs",
    "llms/ollama.js",
    "llms/ollama.d.ts",
    "llms/ollama.d.cts",
    "llms/portkey.cjs",
    "llms/portkey.js",
    "llms/portkey.d.ts",
    "llms/portkey.d.cts",
    "llms/raycast.cjs",
    "llms/raycast.js",
    "llms/raycast.d.ts",
    "llms/raycast.d.cts",
    "llms/replicate.cjs",
    "llms/replicate.js",
    "llms/replicate.d.ts",
    "llms/replicate.d.cts",
    "llms/sagemaker_endpoint.cjs",
    "llms/sagemaker_endpoint.js",
    "llms/sagemaker_endpoint.d.ts",
    "llms/sagemaker_endpoint.d.cts",
    "llms/togetherai.cjs",
    "llms/togetherai.js",
    "llms/togetherai.d.ts",
    "llms/togetherai.d.cts",
    "llms/watsonx_ai.cjs",
    "llms/watsonx_ai.js",
    "llms/watsonx_ai.d.ts",
    "llms/watsonx_ai.d.cts",
    "llms/writer.cjs",
    "llms/writer.js",
    "llms/writer.d.ts",
    "llms/writer.d.cts",
    "llms/yandex.cjs",
    "llms/yandex.js",
    "llms/yandex.d.ts",
    "llms/yandex.d.cts",
    "vectorstores/analyticdb.cjs",
    "vectorstores/analyticdb.js",
    "vectorstores/analyticdb.d.ts",
    "vectorstores/analyticdb.d.cts",
    "vectorstores/astradb.cjs",
    "vectorstores/astradb.js",
    "vectorstores/astradb.d.ts",
    "vectorstores/astradb.d.cts",
    "vectorstores/azure_aisearch.cjs",
    "vectorstores/azure_aisearch.js",
    "vectorstores/azure_aisearch.d.ts",
    "vectorstores/azure_aisearch.d.cts",
    "vectorstores/azure_cosmosdb.cjs",
    "vectorstores/azure_cosmosdb.js",
    "vectorstores/azure_cosmosdb.d.ts",
    "vectorstores/azure_cosmosdb.d.cts",
    "vectorstores/cassandra.cjs",
    "vectorstores/cassandra.js",
    "vectorstores/cassandra.d.ts",
    "vectorstores/cassandra.d.cts",
    "vectorstores/chroma.cjs",
    "vectorstores/chroma.js",
    "vectorstores/chroma.d.ts",
    "vectorstores/chroma.d.cts",
    "vectorstores/clickhouse.cjs",
    "vectorstores/clickhouse.js",
    "vectorstores/clickhouse.d.ts",
    "vectorstores/clickhouse.d.cts",
    "vectorstores/closevector/node.cjs",
    "vectorstores/closevector/node.js",
    "vectorstores/closevector/node.d.ts",
    "vectorstores/closevector/node.d.cts",
    "vectorstores/closevector/web.cjs",
    "vectorstores/closevector/web.js",
    "vectorstores/closevector/web.d.ts",
    "vectorstores/closevector/web.d.cts",
    "vectorstores/cloudflare_vectorize.cjs",
    "vectorstores/cloudflare_vectorize.js",
    "vectorstores/cloudflare_vectorize.d.ts",
    "vectorstores/cloudflare_vectorize.d.cts",
    "vectorstores/convex.cjs",
    "vectorstores/convex.js",
    "vectorstores/convex.d.ts",
    "vectorstores/convex.d.cts",
    "vectorstores/elasticsearch.cjs",
    "vectorstores/elasticsearch.js",
    "vectorstores/elasticsearch.d.ts",
    "vectorstores/elasticsearch.d.cts",
    "vectorstores/faiss.cjs",
    "vectorstores/faiss.js",
    "vectorstores/faiss.d.ts",
    "vectorstores/faiss.d.cts",
    "vectorstores/googlevertexai.cjs",
    "vectorstores/googlevertexai.js",
    "vectorstores/googlevertexai.d.ts",
    "vectorstores/googlevertexai.d.cts",
    "vectorstores/hnswlib.cjs",
    "vectorstores/hnswlib.js",
    "vectorstores/hnswlib.d.ts",
    "vectorstores/hnswlib.d.cts",
    "vectorstores/lancedb.cjs",
    "vectorstores/lancedb.js",
    "vectorstores/lancedb.d.ts",
    "vectorstores/lancedb.d.cts",
    "vectorstores/milvus.cjs",
    "vectorstores/milvus.js",
    "vectorstores/milvus.d.ts",
    "vectorstores/milvus.d.cts",
    "vectorstores/momento_vector_index.cjs",
    "vectorstores/momento_vector_index.js",
    "vectorstores/momento_vector_index.d.ts",
    "vectorstores/momento_vector_index.d.cts",
    "vectorstores/mongodb_atlas.cjs",
    "vectorstores/mongodb_atlas.js",
    "vectorstores/mongodb_atlas.d.ts",
    "vectorstores/mongodb_atlas.d.cts",
    "vectorstores/myscale.cjs",
    "vectorstores/myscale.js",
    "vectorstores/myscale.d.ts",
    "vectorstores/myscale.d.cts",
    "vectorstores/neo4j_vector.cjs",
    "vectorstores/neo4j_vector.js",
    "vectorstores/neo4j_vector.d.ts",
    "vectorstores/neo4j_vector.d.cts",
    "vectorstores/opensearch.cjs",
    "vectorstores/opensearch.js",
    "vectorstores/opensearch.d.ts",
    "vectorstores/opensearch.d.cts",
    "vectorstores/pgvector.cjs",
    "vectorstores/pgvector.js",
    "vectorstores/pgvector.d.ts",
    "vectorstores/pgvector.d.cts",
    "vectorstores/pinecone.cjs",
    "vectorstores/pinecone.js",
    "vectorstores/pinecone.d.ts",
    "vectorstores/pinecone.d.cts",
    "vectorstores/prisma.cjs",
    "vectorstores/prisma.js",
    "vectorstores/prisma.d.ts",
    "vectorstores/prisma.d.cts",
    "vectorstores/qdrant.cjs",
    "vectorstores/qdrant.js",
    "vectorstores/qdrant.d.ts",
    "vectorstores/qdrant.d.cts",
    "vectorstores/redis.cjs",
    "vectorstores/redis.js",
    "vectorstores/redis.d.ts",
    "vectorstores/redis.d.cts",
    "vectorstores/rockset.cjs",
    "vectorstores/rockset.js",
    "vectorstores/rockset.d.ts",
    "vectorstores/rockset.d.cts",
    "vectorstores/singlestore.cjs",
    "vectorstores/singlestore.js",
    "vectorstores/singlestore.d.ts",
    "vectorstores/singlestore.d.cts",
    "vectorstores/supabase.cjs",
    "vectorstores/supabase.js",
    "vectorstores/supabase.d.ts",
    "vectorstores/supabase.d.cts",
    "vectorstores/tigris.cjs",
    "vectorstores/tigris.js",
    "vectorstores/tigris.d.ts",
    "vectorstores/tigris.d.cts",
    "vectorstores/turbopuffer.cjs",
    "vectorstores/turbopuffer.js",
    "vectorstores/turbopuffer.d.ts",
    "vectorstores/turbopuffer.d.cts",
    "vectorstores/typeorm.cjs",
    "vectorstores/typeorm.js",
    "vectorstores/typeorm.d.ts",
    "vectorstores/typeorm.d.cts",
    "vectorstores/typesense.cjs",
    "vectorstores/typesense.js",
    "vectorstores/typesense.d.ts",
    "vectorstores/typesense.d.cts",
    "vectorstores/upstash.cjs",
    "vectorstores/upstash.js",
    "vectorstores/upstash.d.ts",
    "vectorstores/upstash.d.cts",
    "vectorstores/usearch.cjs",
    "vectorstores/usearch.js",
    "vectorstores/usearch.d.ts",
    "vectorstores/usearch.d.cts",
    "vectorstores/vectara.cjs",
    "vectorstores/vectara.js",
    "vectorstores/vectara.d.ts",
    "vectorstores/vectara.d.cts",
    "vectorstores/vercel_postgres.cjs",
    "vectorstores/vercel_postgres.js",
    "vectorstores/vercel_postgres.d.ts",
    "vectorstores/vercel_postgres.d.cts",
    "vectorstores/voy.cjs",
    "vectorstores/voy.js",
    "vectorstores/voy.d.ts",
    "vectorstores/voy.d.cts",
    "vectorstores/weaviate.cjs",
    "vectorstores/weaviate.js",
    "vectorstores/weaviate.d.ts",
    "vectorstores/weaviate.d.cts",
    "vectorstores/xata.cjs",
    "vectorstores/xata.js",
    "vectorstores/xata.d.ts",
    "vectorstores/xata.d.cts",
    "vectorstores/zep.cjs",
    "vectorstores/zep.js",
    "vectorstores/zep.d.ts",
    "vectorstores/zep.d.cts",
    "chat_models/alibaba_tongyi.cjs",
    "chat_models/alibaba_tongyi.js",
    "chat_models/alibaba_tongyi.d.ts",
    "chat_models/alibaba_tongyi.d.cts",
    "chat_models/baiduwenxin.cjs",
    "chat_models/baiduwenxin.js",
    "chat_models/baiduwenxin.d.ts",
    "chat_models/baiduwenxin.d.cts",
    "chat_models/bedrock.cjs",
    "chat_models/bedrock.js",
    "chat_models/bedrock.d.ts",
    "chat_models/bedrock.d.cts",
    "chat_models/bedrock/web.cjs",
    "chat_models/bedrock/web.js",
    "chat_models/bedrock/web.d.ts",
    "chat_models/bedrock/web.d.cts",
    "chat_models/cloudflare_workersai.cjs",
    "chat_models/cloudflare_workersai.js",
    "chat_models/cloudflare_workersai.d.ts",
    "chat_models/cloudflare_workersai.d.cts",
    "chat_models/fireworks.cjs",
    "chat_models/fireworks.js",
    "chat_models/fireworks.d.ts",
    "chat_models/fireworks.d.cts",
    "chat_models/googlevertexai.cjs",
    "chat_models/googlevertexai.js",
    "chat_models/googlevertexai.d.ts",
    "chat_models/googlevertexai.d.cts",
    "chat_models/googlevertexai/web.cjs",
    "chat_models/googlevertexai/web.js",
    "chat_models/googlevertexai/web.d.ts",
    "chat_models/googlevertexai/web.d.cts",
    "chat_models/googlepalm.cjs",
    "chat_models/googlepalm.js",
    "chat_models/googlepalm.d.ts",
    "chat_models/googlepalm.d.cts",
    "chat_models/iflytek_xinghuo.cjs",
    "chat_models/iflytek_xinghuo.js",
    "chat_models/iflytek_xinghuo.d.ts",
    "chat_models/iflytek_xinghuo.d.cts",
    "chat_models/iflytek_xinghuo/web.cjs",
    "chat_models/iflytek_xinghuo/web.js",
    "chat_models/iflytek_xinghuo/web.d.ts",
    "chat_models/iflytek_xinghuo/web.d.cts",
    "chat_models/llama_cpp.cjs",
    "chat_models/llama_cpp.js",
    "chat_models/llama_cpp.d.ts",
    "chat_models/llama_cpp.d.cts",
    "chat_models/minimax.cjs",
    "chat_models/minimax.js",
    "chat_models/minimax.d.ts",
    "chat_models/minimax.d.cts",
    "chat_models/ollama.cjs",
    "chat_models/ollama.js",
    "chat_models/ollama.d.ts",
    "chat_models/ollama.d.cts",
    "chat_models/portkey.cjs",
    "chat_models/portkey.js",
    "chat_models/portkey.d.ts",
    "chat_models/portkey.d.cts",
    "chat_models/togetherai.cjs",
    "chat_models/togetherai.js",
    "chat_models/togetherai.d.ts",
    "chat_models/togetherai.d.cts",
    "chat_models/yandex.cjs",
    "chat_models/yandex.js",
    "chat_models/yandex.d.ts",
    "chat_models/yandex.d.cts",
    "callbacks/handlers/llmonitor.cjs",
    "callbacks/handlers/llmonitor.js",
    "callbacks/handlers/llmonitor.d.ts",
    "callbacks/handlers/llmonitor.d.cts",
    "callbacks/handlers/lunary.cjs",
    "callbacks/handlers/lunary.js",
    "callbacks/handlers/lunary.d.ts",
    "callbacks/handlers/lunary.d.cts",
    "retrievers/amazon_kendra.cjs",
    "retrievers/amazon_kendra.js",
    "retrievers/amazon_kendra.d.ts",
    "retrievers/amazon_kendra.d.cts",
    "retrievers/amazon_knowledge_base.cjs",
    "retrievers/amazon_knowledge_base.js",
    "retrievers/amazon_knowledge_base.d.ts",
    "retrievers/amazon_knowledge_base.d.cts",
    "retrievers/chaindesk.cjs",
    "retrievers/chaindesk.js",
    "retrievers/chaindesk.d.ts",
    "retrievers/chaindesk.d.cts",
    "retrievers/databerry.cjs",
    "retrievers/databerry.js",
    "retrievers/databerry.d.ts",
    "retrievers/databerry.d.cts",
    "retrievers/dria.cjs",
    "retrievers/dria.js",
    "retrievers/dria.d.ts",
    "retrievers/dria.d.cts",
    "retrievers/metal.cjs",
    "retrievers/metal.js",
    "retrievers/metal.d.ts",
    "retrievers/metal.d.cts",
    "retrievers/remote.cjs",
    "retrievers/remote.js",
    "retrievers/remote.d.ts",
    "retrievers/remote.d.cts",
    "retrievers/supabase.cjs",
    "retrievers/supabase.js",
    "retrievers/supabase.d.ts",
    "retrievers/supabase.d.cts",
    "retrievers/tavily_search_api.cjs",
    "retrievers/tavily_search_api.js",
    "retrievers/tavily_search_api.d.ts",
    "retrievers/tavily_search_api.d.cts",
    "retrievers/vectara_summary.cjs",
    "retrievers/vectara_summary.js",
    "retrievers/vectara_summary.d.ts",
    "retrievers/vectara_summary.d.cts",
    "retrievers/vespa.cjs",
    "retrievers/vespa.js",
    "retrievers/vespa.d.ts",
    "retrievers/vespa.d.cts",
    "retrievers/zep.cjs",
    "retrievers/zep.js",
    "retrievers/zep.d.ts",
    "retrievers/zep.d.cts",
    "caches/cloudflare_kv.cjs",
    "caches/cloudflare_kv.js",
    "caches/cloudflare_kv.d.ts",
    "caches/cloudflare_kv.d.cts",
    "caches/ioredis.cjs",
    "caches/ioredis.js",
    "caches/ioredis.d.ts",
    "caches/ioredis.d.cts",
    "caches/momento.cjs",
    "caches/momento.js",
    "caches/momento.d.ts",
    "caches/momento.d.cts",
    "caches/upstash_redis.cjs",
    "caches/upstash_redis.js",
    "caches/upstash_redis.d.ts",
    "caches/upstash_redis.d.cts",
    "graphs/neo4j_graph.cjs",
    "graphs/neo4j_graph.js",
    "graphs/neo4j_graph.d.ts",
    "graphs/neo4j_graph.d.cts",
    "graphs/memgraph_graph.cjs",
    "graphs/memgraph_graph.js",
    "graphs/memgraph_graph.d.ts",
    "graphs/memgraph_graph.d.cts",
    "document_transformers/html_to_text.cjs",
    "document_transformers/html_to_text.js",
    "document_transformers/html_to_text.d.ts",
    "document_transformers/html_to_text.d.cts",
    "document_transformers/mozilla_readability.cjs",
    "document_transformers/mozilla_readability.js",
    "document_transformers/mozilla_readability.d.ts",
    "document_transformers/mozilla_readability.d.cts",
    "storage/convex.cjs",
    "storage/convex.js",
    "storage/convex.d.ts",
    "storage/convex.d.cts",
    "storage/ioredis.cjs",
    "storage/ioredis.js",
    "storage/ioredis.d.ts",
    "storage/ioredis.d.cts",
    "storage/upstash_redis.cjs",
    "storage/upstash_redis.js",
    "storage/upstash_redis.d.ts",
    "storage/upstash_redis.d.cts",
    "storage/vercel_kv.cjs",
    "storage/vercel_kv.js",
    "storage/vercel_kv.d.ts",
    "storage/vercel_kv.d.cts",
    "stores/doc/base.cjs",
    "stores/doc/base.js",
    "stores/doc/base.d.ts",
    "stores/doc/base.d.cts",
    "stores/doc/in_memory.cjs",
    "stores/doc/in_memory.js",
    "stores/doc/in_memory.d.ts",
    "stores/doc/in_memory.d.cts",
    "stores/message/cassandra.cjs",
    "stores/message/cassandra.js",
    "stores/message/cassandra.d.ts",
    "stores/message/cassandra.d.cts",
    "stores/message/cloudflare_d1.cjs",
    "stores/message/cloudflare_d1.js",
    "stores/message/cloudflare_d1.d.ts",
    "stores/message/cloudflare_d1.d.cts",
    "stores/message/convex.cjs",
    "stores/message/convex.js",
    "stores/message/convex.d.ts",
    "stores/message/convex.d.cts",
    "stores/message/dynamodb.cjs",
    "stores/message/dynamodb.js",
    "stores/message/dynamodb.d.ts",
    "stores/message/dynamodb.d.cts",
    "stores/message/firestore.cjs",
    "stores/message/firestore.js",
    "stores/message/firestore.d.ts",
    "stores/message/firestore.d.cts",
    "stores/message/in_memory.cjs",
    "stores/message/in_memory.js",
    "stores/message/in_memory.d.ts",
    "stores/message/in_memory.d.cts",
    "stores/message/ioredis.cjs",
    "stores/message/ioredis.js",
    "stores/message/ioredis.d.ts",
    "stores/message/ioredis.d.cts",
    "stores/message/momento.cjs",
    "stores/message/momento.js",
    "stores/message/momento.d.ts",
    "stores/message/momento.d.cts",
    "stores/message/mongodb.cjs",
    "stores/message/mongodb.js",
    "stores/message/mongodb.d.ts",
    "stores/message/mongodb.d.cts",
    "stores/message/planetscale.cjs",
    "stores/message/planetscale.js",
    "stores/message/planetscale.d.ts",
    "stores/message/planetscale.d.cts",
    "stores/message/redis.cjs",
    "stores/message/redis.js",
    "stores/message/redis.d.ts",
    "stores/message/redis.d.cts",
    "stores/message/upstash_redis.cjs",
    "stores/message/upstash_redis.js",
    "stores/message/upstash_redis.d.ts",
    "stores/message/upstash_redis.d.cts",
    "stores/message/xata.cjs",
    "stores/message/xata.js",
    "stores/message/xata.d.ts",
    "stores/message/xata.d.cts",
    "memory/chat_memory.cjs",
    "memory/chat_memory.js",
    "memory/chat_memory.d.ts",
    "memory/chat_memory.d.cts",
    "memory/motorhead_memory.cjs",
    "memory/motorhead_memory.js",
    "memory/motorhead_memory.d.ts",
    "memory/motorhead_memory.d.cts",
    "memory/zep.cjs",
    "memory/zep.js",
    "memory/zep.d.ts",
    "memory/zep.d.cts",
    "indexes/base.cjs",
    "indexes/base.js",
    "indexes/base.d.ts",
    "indexes/base.d.cts",
    "indexes/postgres.cjs",
    "indexes/postgres.js",
    "indexes/postgres.d.ts",
    "indexes/postgres.d.cts",
    "indexes/memory.cjs",
    "indexes/memory.js",
    "indexes/memory.d.ts",
    "indexes/memory.d.cts",
<<<<<<< HEAD
    "indexes/redis.cjs",
    "indexes/redis.js",
    "indexes/redis.d.ts",
    "indexes/redis.d.cts",
=======
    "indexes/sqlite.cjs",
    "indexes/sqlite.js",
    "indexes/sqlite.d.ts",
    "indexes/sqlite.d.cts",
>>>>>>> 2ccff2bf
    "util/convex.cjs",
    "util/convex.js",
    "util/convex.d.ts",
    "util/convex.d.cts",
    "utils/event_source_parse.cjs",
    "utils/event_source_parse.js",
    "utils/event_source_parse.d.ts",
    "utils/event_source_parse.d.cts",
    "utils/cassandra.cjs",
    "utils/cassandra.js",
    "utils/cassandra.d.ts",
    "utils/cassandra.d.cts"
  ]
}<|MERGE_RESOLUTION|>--- conflicted
+++ resolved
@@ -2034,7 +2034,6 @@
       "import": "./indexes/memory.js",
       "require": "./indexes/memory.cjs"
     },
-<<<<<<< HEAD
     "./indexes/redis": {
       "types": {
         "import": "./indexes/redis.d.ts",
@@ -2043,7 +2042,7 @@
       },
       "import": "./indexes/redis.js",
       "require": "./indexes/redis.cjs"
-=======
+    },
     "./indexes/sqlite": {
       "types": {
         "import": "./indexes/sqlite.d.ts",
@@ -2052,7 +2051,6 @@
       },
       "import": "./indexes/sqlite.js",
       "require": "./indexes/sqlite.cjs"
->>>>>>> 2ccff2bf
     },
     "./util/convex": {
       "types": {
@@ -2761,17 +2759,14 @@
     "indexes/memory.js",
     "indexes/memory.d.ts",
     "indexes/memory.d.cts",
-<<<<<<< HEAD
     "indexes/redis.cjs",
     "indexes/redis.js",
     "indexes/redis.d.ts",
     "indexes/redis.d.cts",
-=======
     "indexes/sqlite.cjs",
     "indexes/sqlite.js",
     "indexes/sqlite.d.ts",
     "indexes/sqlite.d.cts",
->>>>>>> 2ccff2bf
     "util/convex.cjs",
     "util/convex.js",
     "util/convex.d.ts",
